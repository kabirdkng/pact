{-# LANGUAGE RecordWildCards #-}
{-# LANGUAGE BangPatterns #-}
{-# LANGUAGE RankNTypes #-}
{-# LANGUAGE ScopedTypeVariables #-}
{-# LANGUAGE OverloadedStrings #-}
{-# LANGUAGE FlexibleContexts #-}
{-# LANGUAGE TupleSections #-}
{-# LANGUAGE LambdaCase #-}

-- |
-- Module      :  Pact.Native
-- Copyright   :  (C) 2016 Stuart Popejoy
-- License     :  BSD-style (see the file LICENSE)
-- Maintainer  :  Stuart Popejoy <stuart@kadena.io>
--
-- Pact builtins/standard library.
--

module Pact.Native
    ( natives
    , nativeDefs
    , moduleToMap
    , enforceDef
    , enforceOneDef
    , pactVersionDef
    , formatDef
    , strToIntDef
    , hashDef
    , ifDef
    , readDecimalDef
    , baseStrToInt
    , mapDef
    , foldDef
    , makeListDef
    , reverseDef
    , filterDef
    , sortDef
    , whereDef
    , composeDef
    , lengthDef
    , takeDef
    , dropDef
    , atDef
    ) where

import Control.Lens hiding (parts,Fold,contains)
import Control.Monad
import Control.Monad.Reader (asks)
import Control.Monad.Catch

import Data.Char (isHexDigit, digitToInt)
import Data.Default
import qualified Data.Attoparsec.Text as AP
import Prelude
import qualified Data.HashMap.Strict as M
import qualified Data.Text as T (isInfixOf, length, all, splitOn, null, append, unpack, singleton)
import Safe hiding (atDef)
import Control.Arrow hiding (app)
import Data.Foldable
import Data.Aeson hiding ((.=))
import Data.List
import Data.Function (on)
import Data.ByteString.Lazy (toStrict)
import Data.Text.Encoding


import Pact.Eval
import Pact.Native.Db
import Pact.Native.Internal
import Pact.Native.Time
import Pact.Native.Ops
import Pact.Native.Keysets
import Pact.Native.Capabilities
import Pact.Types.Runtime
import Pact.Parse
import Pact.Types.Version
import Pact.Types.Hash

-- | All production native modules.
natives :: [NativeModule]
natives = [
  langDefs,
  dbDefs,
  timeDefs,
  opDefs,
  keyDefs,
  capDefs]


-- | Production native modules as a dispatch map.
nativeDefs :: M.HashMap Name Ref
nativeDefs = mconcat $ map moduleToMap natives

moduleToMap :: NativeModule -> M.HashMap Name Ref
moduleToMap = M.fromList . map (((`Name` def) . asString) *** Direct) . snd


lengthDef :: NativeDef
lengthDef = defRNative "length" length' (funType tTyInteger [("x",listA)])
 "Compute length of X, which can be a list, a string, or an object.\
 \`(length [1 2 3])` `(length \"abcdefgh\")` `(length { \"a\": 1, \"b\": 2 })`"

listA :: Type n
listA = mkTyVar "a" [TyList (mkTyVar "l" []),TyPrim TyString,TySchema TyObject (mkSchemaVar "o") def]

enforceDef :: NativeDef
enforceDef = defNative "enforce" enforce
  (funType tTyBool [("test",tTyBool),("msg",tTyString)])
  "Fail transaction with MSG if pure expression TEST is false. Otherwise, returns true. \
  \`!(enforce (!= (+ 2 2) 4) \"Chaos reigns\")`"
  where

    enforce :: NativeFun e
    enforce i as = runPure $ gasUnreduced i as $ mapM reduce as >>= enforce' i

    enforce' :: RNativeFun e
    enforce' i [TLiteral (LBool b') _,TLitString msg]
        | b' = return $ TLiteral (LBool True) def
        | otherwise = failTx (_faInfo i) $ unpack msg
    enforce' i as = argsError i as
    {-# INLINE enforce' #-}

enforceOneDef :: NativeDef
enforceOneDef =
  defNative "enforce-one" enforceOne (funType tTyBool [("msg",tTyString),("tests",TyList tTyBool)])
  "Run TESTS in order (in pure context, plus keyset enforces). If all fail, fail transaction. Short-circuits on first success. \
  \`(enforce-one \"Should succeed on second test\" [(enforce false \"Skip me\") (enforce (= (+ 2 2) 4) \"Chaos reigns\")])`"
  where

    enforceOne :: NativeFun e
    enforceOne i as@[msg,TList conds _ _] = runReadOnly (_faInfo i) $
      gasUnreduced i as $ do
        msg' <- reduce msg >>= \m -> case m of
          TLitString s -> return s
          _ -> argsError' i as
        let tryCond r@Just {} _ = return r
            tryCond Nothing cond = catch
              (Just <$> reduce cond)
              (\(_ :: SomeException) -> return Nothing)
        r <- foldM tryCond Nothing conds
        case r of
          Nothing -> failTx (_faInfo i) (unpack msg')
          Just b' -> return b'
    enforceOne i as = argsError' i as

pactVersionDef :: NativeDef
pactVersionDef = setTopLevelOnly $ defRNative "pact-version"
  (\_ _ -> return $ toTerm pactVersion)
  (funType tTyString [])
  "Obtain current pact build version. `(pact-version)`"


formatDef :: NativeDef
formatDef =
  defRNative "format" format
  (funType tTyString [("template",tTyString),("vars",TyList TyAny)])
  "Interpolate VARS into TEMPLATE using {}. \
  \`(format \"My {} has {}\" [\"dog\" \"fleas\"])`"
  where

    format :: RNativeFun e
    format i [TLitString s,TList es _ _] = do
      let parts = T.splitOn "{}" s
          plen = length parts
          rep (TLitString t) = t
          rep t = pack $ show t
      if plen == 1
      then return $ tStr s
      else if plen - length es > 1
           then evalError' i "format: not enough arguments for template"
           else return $ tStr $
                foldl'
                  (\r (e,t) -> r <> rep e <> t)
                  (head parts)
                  (zip es (tail parts))
    format i as = argsError i as

strToIntDef :: NativeDef
strToIntDef = defRNative "str-to-int" strToInt
  (funType tTyInteger [("str-val", tTyString)] <>
   funType tTyInteger [("base", tTyInteger), ("str-val", tTyString)])
  "Compute the integer value of STR-VAL in base 10, or in BASE if specified. STR-VAL must be <= 128 \
  \chars in length and BASE must be between 2 and 16. Each digit must be in the correct range for \
  \the base. `(str-to-int 16 \"abcdef123456\")` `(str-to-int \"123456\")`"

hashDef :: NativeDef
hashDef = defRNative "hash" hash' (funType tTyString [("value",a)])
  "Compute BLAKE2b 512-bit hash of VALUE. Strings are converted directly while other values are \
  \converted using their JSON representation. `(hash \"hello\")` `(hash { 'foo: 1 })`"
  where
    hash' :: RNativeFun e
    hash' i as = case as of
      [TLitString s] -> go $ encodeUtf8 s
      [a'] -> go $ toStrict $ encode a'
      _ -> argsError i as
      where go = return . tStr . asString . hash

ifDef :: NativeDef
ifDef = defNative "if" if' (funType a [("cond",tTyBool),("then",a),("else",a)])
  "Test COND. If true, evaluate THEN. Otherwise, evaluate ELSE. \
  \`(if (= (+ 2 2) 4) \"Sanity prevails\" \"Chaos reigns\")`"
  where

    if' :: NativeFun e
    if' i as@[cond,then',else'] = gasUnreduced i as $ reduce cond >>= \case
               TLiteral (LBool c') _ -> reduce (if c' then then' else else')
               t -> evalError' i $ "if: conditional not boolean: " ++ show t
    if' i as = argsError' i as


readDecimalDef :: NativeDef
readDecimalDef = defRNative "read-decimal" readDecimal
  (funType tTyDecimal [("key",tTyString)])
  "Parse KEY string or number value from top level of message data body as decimal.\
  \`$(defun exec ()\n   (transfer (read-msg \"from\") (read-msg \"to\") (read-decimal \"amount\")))`"
  where

    readDecimal :: RNativeFun e
    readDecimal i [TLitString key] = do
      (ParsedDecimal a') <- parseMsgKey i "read-decimal" key
      return $ toTerm a'
    readDecimal i as = argsError i as

reverseDef :: NativeDef
reverseDef = defRNative "reverse" reverse' (funType (TyList a) [("list",TyList a)])
  "Reverse LIST. `(reverse [1 2 3])`"

defineNamespaceDef :: NativeDef
defineNamespaceDef = setTopLevelOnly $ defRNative "define-namespace" defineNamespace
  (funType tTyString [("namespace", tTyString), ("guard", tTyGuard Nothing)])
  "Create a namespace called NAMESPACE where ownership and use of the namespace is controlled by GUARD. \
  \If NAMESPACE is already defined, then the guard previously defined in NAMESPACE will be enforced, \
  \and GUARD will be rotated in its place. \
  \`$(define-namespace 'my-namespace (read-keyset 'my-keyset))`"
  where
    defineNamespace :: RNativeFun e
    defineNamespace i as = case as of
      [TLitString nsn, TGuard g _] -> go i nsn g
      _ -> argsError i as

    go fi nsn g = do
      let name = NamespaceName nsn
          info = _faInfo fi
      mOldNs <- readRow info Namespaces name
      case mOldNs of
        Just ns'@(Namespace _ g') ->
          -- if namespace is defined, enforce old guard and rotate if policy allows
          enforceGuard fi g' >> enforcePolicy info ns' >> writeNamespace info name g
        Nothing -> writeNamespace info name g

    enforcePolicy info ns = do
      NamespacePolicy{..} <- view eeNamespacePolicy
      unless (_nsPolicy . Just $ ns) $ evalError info "Namespace definition not permitted"

    writeNamespace info n g =
      success ("Namespace defined: " <> asString n) $
      writeRow info Write Namespaces n (Namespace n g)

namespaceDef :: NativeDef
namespaceDef = setTopLevelOnly $ defRNative "namespace" namespace
  (funType tTyString [("namespace", tTyString)])
  "Set the current namespace to NAMESPACE. All expressions that occur in a current \
  \transaction will be contained in NAMESPACE, and once committed, may be accessed \
  \via their fully qualified name, which will include the namespace. Subsequent \
  \namespace calls in the same tx will set a new namespace for all declarations \
  \until either the next namespace declaration, or the end of the tx. \
  \`$(namespace 'my-namespace)`"
  where
    namespace :: RNativeFun e
    namespace i as = case as of
      [TLitString nsn] -> go i nsn
      _ -> argsError i as

    go fa ns = do
      let name = NamespaceName ns
          info = _faInfo fa

      mNs <- readRow info Namespaces name
      case mNs of
        Just n@(Namespace ns' g) -> do
          enforceGuard fa g
          success ("Namespace set to " <> (asString ns')) $
            evalRefs . rsNamespace .= (Just n)
        Nothing  -> evalError info $
          "namespace: '" ++ asString' name ++ "' not defined"

sortDef :: NativeDef
sortDef = defRNative "sort" sort'
  (funType (TyList a) [("values",TyList a)] <>
   funType (TyList (tTyObject (mkSchemaVar "o"))) [("fields",TyList tTyString),("values",TyList (tTyObject (mkSchemaVar "o")))])
  "Sort a homogeneous list of primitive VALUES, or objects using supplied FIELDS list. \
  \`(sort [3 1 2])` `(sort ['age] [{'name: \"Lin\",'age: 30} {'name: \"Val\",'age: 25}])`"


whereDef :: NativeDef
whereDef = defNative (specialForm Where) where'
  (funType tTyBool [("field",tTyString),("app",lam a tTyBool),("value",tTyObject (mkSchemaVar "row"))])
  "Utility for use in 'filter' and 'select' applying APP to FIELD in VALUE. \
  \`(filter (where 'age (> 20)) [{'name: \"Mary\",'age: 30} {'name: \"Juan\",'age: 15}])`"

composeDef :: NativeDef
composeDef = defNative "compose" compose (funType c [("x",lam a b),("y", lam b c),("value",a)])
     "Compose X and Y, such that X operates on VALUE, and Y on the results of X. \
     \`(filter (compose (length) (< 2)) [\"my\" \"dog\" \"has\" \"fleas\"])`"



takeDef :: NativeDef
takeDef = defRNative "take" take' takeDrop
     "Take COUNT values from LIST (or string), or entries having keys in KEYS from OBJECT. If COUNT is negative, take from end. \
     \`(take 2 \"abcd\")` `(take (- 3) [1 2 3 4 5])` `(take ['name] { 'name: \"Vlad\", 'active: false})`"

dropDef :: NativeDef
dropDef = defRNative "drop" drop' takeDrop
     "Drop COUNT values from LIST (or string), or entries having keys in KEYS from OBJECT. If COUNT is negative, drop from end.\
     \`(drop 2 \"vwxyz\")` `(drop (- 2) [1 2 3 4 5])` `(drop ['name] { 'name: \"Vlad\", 'active: false})`"

mapDef :: NativeDef
mapDef = defNative "map" map'
  (funType (TyList a) [("app",lam b a),("list",TyList b)])
  "Apply APP to each element in LIST, returning a new list of results. \
  \`(map (+ 1) [1 2 3])`"

foldDef :: NativeDef
foldDef = defNative "fold" fold'
  (funType a [("app",lam2 a b a),("init",a),("list",TyList b)])
  "Iteratively reduce LIST by applying APP to last result and element, starting with INIT. \
  \`(fold (+) 0 [100 10 5])`"

filterDef :: NativeDef
filterDef = defNative "filter" filter'
  (funType (TyList a) [("app",lam a tTyBool),("list",TyList a)])
  "Filter LIST by applying APP to each element. For each true result, the original value is kept.\
  \`(filter (compose (length) (< 2)) [\"my\" \"dog\" \"has\" \"fleas\"])`"

makeListDef :: NativeDef
makeListDef = defRNative "make-list" makeList (funType (TyList a) [("length",tTyInteger),("value",a)])
  "Create list by repeating VALUE LENGTH times. `(make-list 5 true)`"

atDef :: NativeDef
atDef = defRNative "at" at' (funType a [("idx",tTyInteger),("list",TyList (mkTyVar "l" []))] <>
                       funType a [("idx",tTyString),("object",tTyObject (mkSchemaVar "o"))])
  "Index LIST at IDX, or get value with key IDX from OBJECT. \
  \`(at 1 [1 2 3])` `(at \"bar\" { \"foo\": 1, \"bar\": 2 })`"

langDefs :: NativeModule
langDefs =
    ("General",
    [ifDef
    ,mapDef
    ,foldDef

    ,defRNative "list" list
     (funType (TyList TyAny) [("elems",TyAny)])
     "Create list from ELEMS. Deprecated in Pact 2.1.1 with literal list support. `(list 1 2 3)`"

    ,makeListDef
    ,reverseDef
    ,filterDef
    ,sortDef
    ,whereDef
    ,composeDef
    ,lengthDef
    ,takeDef
    ,dropDef

    ,defRNative "remove" remove (funType (tTyObject (mkSchemaVar "o")) [("key",tTyString),("object",tTyObject (mkSchemaVar "o"))])
     "Remove entry for KEY from OBJECT. `(remove \"bar\" { \"foo\": 1, \"bar\": 2 })`"

    ,atDef
    ,enforceDef
    ,enforceOneDef
    ,formatDef

    ,defRNative "pact-id" pactId (funType tTyInteger [])
     "Return ID if called during current pact execution, failing if not."

    ,readDecimalDef
    ,defRNative "read-integer" readInteger (funType tTyInteger [("key",tTyString)])
     "Parse KEY string or number value from top level of message data body as integer. `$(read-integer \"age\")`"
    ,defRNative "read-msg" readMsg (funType a [] <> funType a [("key",tTyString)])
     "Read KEY from top level of message data body, or data body itself if not provided. \
     \Coerces value to their corresponding pact type: String -> string, Number -> integer, Boolean -> bool, \
     \List -> list, Object -> object. However, top-level values are provided as a 'value' JSON type. \
     \`$(defun exec ()\n   (transfer (read-msg \"from\") (read-msg \"to\") (read-decimal \"amount\")))`"

    ,defRNative "tx-hash" txHash (funType tTyString [])
     "Obtain hash of current transaction as a string. `(tx-hash)`"

    ,defNative (specialForm Bind) bind
     (funType a [("src",tTyObject row),("binding",TySchema TyBinding row def)])
     "Special form evaluates SRC to an object which is bound to with BINDINGS over subsequent body statements. \
     \`(bind { \"a\": 1, \"b\": 2 } { \"a\" := a-value } a-value)`"
    ,defRNative "typeof" typeof'' (funType tTyString [("x",a)])
     "Returns type of X as string. `(typeof \"hello\")`"
    ,setTopLevelOnly $ defRNative "list-modules" listModules
     (funType (TyList tTyString) []) "List modules available for loading."
    ,defRNative "yield" yield (funType yieldv [("OBJECT",yieldv)])
     "Yield OBJECT for use with 'resume' in following pact step. The object is similar to database row objects, in that \
     \only the top level can be bound to in 'resume'; nested objects are converted to opaque JSON values. \
     \`$(yield { \"amount\": 100.0 })`"
    ,defNative "resume" resume
     (funType a [("binding",TySchema TyBinding (mkSchemaVar "y") def),("body",TyAny)])
     "Special form binds to a yielded object value from the prior step execution in a pact."

    ,pactVersionDef

    ,setTopLevelOnly $ defRNative "enforce-pact-version" enforceVersion
     (funType tTyBool [("min-version",tTyString)] <>
      funType tTyBool [("min-version",tTyString),("max-version",tTyString)])
    "Enforce runtime pact version as greater than or equal MIN-VERSION, and less than or equal MAX-VERSION. \
    \Version values are matched numerically from the left, such that '2', '2.2', and '2.2.3' would all allow '2.2.3'. \
    \`(enforce-pact-version \"2.3\")`"

    ,defRNative "contains" contains
    (funType tTyBool [("value",a),("list",TyList a)] <>
     funType tTyBool [("key",a),("object",tTyObject (mkSchemaVar "o"))] <>
     funType tTyBool [("value",tTyString),("string",tTyString)])
    "Test that LIST or STRING contains VALUE, or that OBJECT has KEY entry. \
    \`(contains 2 [1 2 3])` `(contains 'name { 'name: \"Ted\", 'age: 72 })` `(contains \"foo\" \"foobar\")`"

    ,defNative "constantly" constantly
     (funType a [("value",a),("ignore1",b)] <>
      funType a [("value",a),("ignore1",b),("ignore2",c)] <>
      funType a [("value",a),("ignore1",b),("ignore2",c),("ignore3",d)])
     "Lazily ignore arguments IGNORE* and return VALUE. `(filter (constantly true) [1 2 3])`"
    ,defRNative "identity" identity (funType a [("value",a)])
     "Return provided value. `(map (identity) [1 2 3])`"
    ,strToIntDef
    ,hashDef
    ,defineNamespaceDef
    ,namespaceDef
    ])
    where d = mkTyVar "d" []
          row = mkSchemaVar "row"
<<<<<<< HEAD
          yieldv = TySchema TyObject (mkSchemaVar "y")

lam2 :: Type v -> Type v -> Type v -> Type v
lam2 x y z = TyFun $ funType' z [("x",x),("y",y)]

obj :: Type n
obj = tTyObject (mkSchemaVar "o")

listStringA :: Type n
listStringA = mkTyVar "a" [TyList (mkTyVar "l" []),TyPrim TyString]

takeDrop :: FunTypes n
takeDrop = funType listStringA [("count",tTyInteger),("list",listStringA)] <>
           funType obj [("keys",TyList tTyString),("object",obj)]

lam :: Type v -> Type v -> Type v
lam x y = TyFun $ funType' y [("x",x)]

a, b, c :: Type n
=======
          yieldv = TySchema TyObject (mkSchemaVar "y") def
          obj = tTyObject (mkSchemaVar "o")
          listStringA = mkTyVar "a" [TyList (mkTyVar "l" []),TyPrim TyString]
          takeDrop = funType listStringA [("count",tTyInteger),("list",listStringA)] <>
                     funType obj [("keys",TyList tTyString),("object",obj)]
          lam x y = TyFun $ funType' y [("x",x)]
          lam2 x y z = TyFun $ funType' z [("x",x),("y",y)]

a :: Type n
>>>>>>> d1742b76
a = mkTyVar "a" []
b = mkTyVar "b" []
c = mkTyVar "c" []

map' :: NativeFun e
map' i as@[app@TApp {},l] = gasUnreduced i as $ reduce l >>= \l' -> case l' of
           TList ls _ _ -> (\b' -> TList b' TyAny def) <$> forM ls (apply (_tApp app) . pure)
           t -> evalError' i $ "map: expecting list: " ++ abbrev t
map' i as = argsError' i as

list :: RNativeFun e
list i as = return $ TList as TyAny (_faInfo i) -- TODO, could set type here

makeList :: RNativeFun e
makeList i [TLitInteger len,value] = case typeof value of
  Right ty -> return $ toTList ty def $ replicate (fromIntegral len) value
  Left ty -> evalError' i $ "make-list: invalid value type: " ++ show ty
makeList i as = argsError i as

reverse' :: RNativeFun e
reverse' _ [l@TList{}] = return $ over tList reverse l
reverse' i as = argsError i as

fold' :: NativeFun e
fold' i as@[app@TApp {},initv,l] = gasUnreduced i as $ reduce l >>= \l' -> case l' of
           TList ls _ _ -> reduce initv >>= \initv' ->
                         foldM (\r a' -> apply (_tApp app) [r,a']) initv' ls
           t -> evalError' i $ "fold: expecting list: " ++ abbrev t
fold' i as = argsError' i as


filter' :: NativeFun e
filter' i as@[app@TApp {},l] = gasUnreduced i as $ reduce l >>= \l' -> case l' of
           TList ls lt _ -> ((\b' -> TList b' lt def) . concat) <$>
                         forM ls (\a' -> do
                           t <- apply (_tApp app) [a']
                           case t of
                             (TLiteral (LBool True) _) -> return [a']
                             _ -> return []) -- hmm, too permissive here, select is stricter
           t -> evalError' i $ "filter: expecting list: " ++ abbrev t
filter' i as = argsError' i as

length' :: RNativeFun e
length' _ [TList ls _ _] = return $ toTerm (length ls)
length' _ [TLitString s] = return $ toTerm (T.length s)
length' _ [TObject ps _ _] = return $ toTerm (length ps)
length' i as = argsError i as

take' :: RNativeFun e
take' _ [TLitInteger c',TList l t _] = return $ TList (tord take c' l) t def
take' _ [TLitInteger c',TLitString l] = return $ toTerm $ pack $ tord take c' (unpack l)
take' _ [l@TList {},TObject {..}] =
  return $ toTObject _tObjectType def $ (`filter` _tObject) $ \(k,_) -> searchTermList k (_tList l)

take' i as = argsError i as

drop' :: RNativeFun e
drop' _ [TLitInteger c',TList l t _] = return $ TList (tord drop c' l) t def
drop' _ [TLitInteger c',TLitString l] = return $ toTerm $ pack $ tord drop c' (unpack l)
drop' _ [l@TList {},TObject {..}] =
  return $ toTObject _tObjectType def $ (`filter` _tObject) $ \(k,_) -> not $ searchTermList k (_tList l)
drop' i as = argsError i as

tord :: (Int -> [a] -> [a]) -> Integer -> [a] -> [a]
tord f c' l | c' >= 0 = f (fromIntegral c') l
           | otherwise = reverse $ f (fromIntegral (negate c')) (reverse l)

at' :: RNativeFun e
at' _ [li@(TLitInteger idx),TList ls _ _] =
    case ls `atMay` fromIntegral idx of
      Just t -> return t
      Nothing -> evalError (_tInfo li) $ "at: bad index " ++ show idx ++ ", length " ++ show (length ls)
at' _ [idx,TObject ls _ _] = lookupObj idx ls
at' i as = argsError i as

lookupObj :: (Eq n, Show n) => Term n -> [(Term n, Term n)] -> Eval m (Term n)
lookupObj idx ls = case lookup (unsetInfo idx) (map (first unsetInfo) ls) of
  Just v -> return v
  Nothing -> evalError (_tInfo idx) $ "at: key not found: " ++ show idx

remove :: RNativeFun e
remove _ [key,TObject ps t _] = return $ TObject (filter (\(k,_) -> unsetInfo key /= unsetInfo k) ps) t def
remove i as = argsError i as

compose :: NativeFun e
compose i as@[appA@TApp {},appB@TApp {},v] = gasUnreduced i as $ do
  v' <- reduce v
  a' <- apply (_tApp appA) [v']
  apply (_tApp appB) [a']
compose i as = argsError' i as




readMsg :: RNativeFun e
readMsg i [TLitString key] = parseMsgKey i "read-msg" key
readMsg _ [] = TValue <$> view eeMsgBody <*> pure def
readMsg i as = argsError i as


readInteger :: RNativeFun e
readInteger i [TLitString key] = do
  (ParsedInteger a') <- parseMsgKey i "read-integer" key
  return $ toTerm a'
readInteger i as = argsError i as


pactId :: RNativeFun e
pactId i [] = toTerm <$> getPactId i
pactId i as = argsError i as

bind :: NativeFun e
bind i as@[src,TBinding ps bd (BindSchema _) bi] = gasUnreduced i as $
  reduce src >>= bindObjectLookup >>= bindReduce ps bd bi
bind i as = argsError' i as

bindObjectLookup :: Term Name -> Eval e (Text -> Maybe (Term Ref))
bindObjectLookup TObject {..} = do
  !m <- fmap M.fromList $ forM _tObject $ \(k,v) -> case k of
    TLitString k' -> return (k',liftTerm v)
    tk -> evalError _tInfo $ "Bad object (non-string key) in bind: " ++ show tk
  return (\s -> M.lookup s m)
bindObjectLookup t = evalError (_tInfo t) $ "bind: expected object: " ++ show t

typeof'' :: RNativeFun e
typeof'' _ [t] = return $ tStr $ typeof' t
typeof'' i as = argsError i as

listModules :: RNativeFun e
listModules _ _ = do
  mods <- view $ eeRefStore.rsModules
  return $ toTermList tTyString $ map asString $ M.keys mods

unsetInfo :: Term a -> Term a
unsetInfo a' = set tInfo def a'
{-# INLINE unsetInfo #-}

yield :: RNativeFun e
yield i [t@TObject {}] = do
  eym <- use evalPactExec
  case eym of
    Nothing -> evalError' i "Yield not in defpact context"
    Just {} -> do
      (evalPactExec . _Just . peYield) .= Just t
      return t
yield i as = argsError i as

resume :: NativeFun e
resume i as@[TBinding ps bd (BindSchema _) bi] = gasUnreduced i as $ do
  rm <- asks $ firstOf $ eePactStep . _Just . psResume . _Just
  case rm of
    Nothing -> evalError' i "Resume: no yielded value in context"
    Just rval -> bindObjectLookup rval >>= bindReduce ps bd bi
resume i as = argsError' i as

where' :: NativeFun e
where' i as@[k',app@TApp{},r'] = gasUnreduced i as $ ((,) <$> reduce k' <*> reduce r') >>= \kr -> case kr of
  (k,r@TObject {}) -> lookupObj k (_tObject r) >>= \v -> apply (_tApp app) [v]
  _ -> argsError' i as
where' i as = argsError' i as


sort' :: RNativeFun e
sort' _ [l@(TList [] _ _)] = pure l
sort' _ [TList{..}] = case nub (map typeof _tList) of
  [ty] -> case ty of
    Right rty@(TyPrim pty) -> case pty of
      TyValue -> badTy (show ty)
      TyGuard{} -> badTy (show ty)
      _ -> do
        sl <- forM _tList $ \e -> case firstOf tLiteral e of
          Nothing -> evalError _tInfo $ "Unexpected type error, expected literal: " ++ show e
          Just lit -> return (lit,e)
        return $ TList (map snd $ sortBy (compare `on` fst) sl) rty def
    _ -> badTy (show ty)
  ts -> evalError _tInfo $ "sort: non-uniform list: " ++ show ts
  where badTy s = evalError _tInfo $ "sort: bad list type: " ++ s
sort' _ [fields@TList{},l@TList{}]
  | null (_tList fields) = evalError (_tInfo fields) "Empty fields list"
  | otherwise = do
      sortPairs <- forM (_tList l) $ \el -> case firstOf tObject el of
        Nothing -> evalError (_tInfo l) $ "Non-object found: " ++ show el
        Just o -> fmap ((,el) . reverse) $ (\f -> foldM f [] (_tList fields)) $ \lits fld -> do
          v <- lookupObj fld o
          case firstOf tLiteral v of
            Nothing -> evalError (_tInfo l) $ "Non-literal found at field " ++ show fld ++ ": " ++ show el
            Just lit -> return (lit:lits)
      return $ TList (map snd $ sortBy (compare `on` fst) sortPairs) (_tListType l) def

sort' i as = argsError i as


enforceVersion :: RNativeFun e
enforceVersion i as = case as of
  [TLitString minVersion] -> doMin minVersion >> return (toTerm True)
  [TLitString minVersion,TLitString maxVersion] ->
    doMin minVersion >> doMax maxVersion >> return (toTerm True)
  _ -> argsError i as
  where
    doMin = doMatch "minimum" (>) (<)
    doMax = doMatch "maximum" (<) (>)
    doMatch msg failCmp succCmp fullV =
      foldM_ matchPart False $ zip (T.splitOn "." pactVersion) (T.splitOn "." fullV)
      where
        parseNum orgV s = case AP.parseOnly (AP.many1 AP.digit) s of
          Left _ -> evalError' i $ "Invalid version component: " ++ show (orgV,s)
          Right v -> return v
        matchPart True _ = return True
        matchPart _ (pv,mv)  = do
          pv' <- parseNum pactVersion pv
          mv' <- parseNum fullV mv
          when (mv' `failCmp` pv') $ evalError' i $
            "Invalid pact version " ++ show pactVersion ++ ", " ++ msg ++ " allowed: " ++ show fullV
          return (mv' `succCmp` pv')

contains :: RNativeFun e
contains _i [val,TList {..}] = return $ toTerm $ searchTermList val _tList
contains _i [k,TObject {..}] = return $ toTerm $ foldl search False _tObject
  where search True _ = True
        search _ (t,_) = t `termEq` k
contains _i [TLitString s,TLitString t] = return $ toTerm $ T.isInfixOf s t
contains i as = argsError i as

searchTermList :: (Foldable t, Eq n) => Term n -> t (Term n) -> Bool
searchTermList val = foldl search False
  where search True _ = True
        search _ t = t `termEq` val


constantly :: NativeFun e
constantly i (v:_) = gasUnreduced i [v] $ reduce v
constantly i as = argsError' i as

identity :: RNativeFun e
identity _ [a'] = return a'
identity i as = argsError i as

strToInt :: RNativeFun e
strToInt i as =
  case as of
    [TLitString s] -> go 10 s
    [TLitInteger base, TLitString s] -> go base s
    _ -> argsError i as
  where
    go base' txt =
      if T.all isHexDigit txt
      then
        if T.length txt <= 128
        then case baseStrToInt base' txt of
          Left _ -> argsError i as
          Right n -> return (toTerm n)
        else evalError' i $ "Invalid input: unsupported string length: " ++ (unpack txt)
      else evalError' i $ "Invalid input: supplied string is not hex: " ++ (unpack txt)

txHash :: RNativeFun e
txHash _ [] = (tStr . asString) <$> view eeHash
txHash i as = argsError i as

-- | Change of base for Text-based representations of integrals. Only bases
-- 2 through 16 are supported, for non-empty text of length <= 128
--
-- e.g.
--   -- hexadecimal to decimal
--   baseStrToInt 10 "abcdef123456" = 188900967593046
--
baseStrToInt :: Integer -> Text -> Either Text Integer
baseStrToInt base t =
  if base <= 1 || base > 16
  then Left $ "baseStrToInt - unsupported base: " `T.append` asString base
  else
    if T.null t
    then Left $ "baseStrToInt - empty text: " `T.append` asString t
    else foldM go 0 $ T.unpack t
  where
    go :: Integer -> Char -> Either Text Integer
    go acc c' =
      let val = fromIntegral . digitToInt $ c'
      in if val < base
         then pure $ base * acc + val
         else Left $ "baseStrToInt - character '" <> T.singleton c' <>
                "' is out of range for base " <> tShow base <> ": " <> t
{-# INLINE baseStrToInt #-}<|MERGE_RESOLUTION|>--- conflicted
+++ resolved
@@ -433,8 +433,7 @@
     ])
     where d = mkTyVar "d" []
           row = mkSchemaVar "row"
-<<<<<<< HEAD
-          yieldv = TySchema TyObject (mkSchemaVar "y")
+          yieldv = TySchema TyObject (mkSchemaVar "y") def
 
 lam2 :: Type v -> Type v -> Type v -> Type v
 lam2 x y z = TyFun $ funType' z [("x",x),("y",y)]
@@ -453,17 +452,6 @@
 lam x y = TyFun $ funType' y [("x",x)]
 
 a, b, c :: Type n
-=======
-          yieldv = TySchema TyObject (mkSchemaVar "y") def
-          obj = tTyObject (mkSchemaVar "o")
-          listStringA = mkTyVar "a" [TyList (mkTyVar "l" []),TyPrim TyString]
-          takeDrop = funType listStringA [("count",tTyInteger),("list",listStringA)] <>
-                     funType obj [("keys",TyList tTyString),("object",obj)]
-          lam x y = TyFun $ funType' y [("x",x)]
-          lam2 x y z = TyFun $ funType' z [("x",x),("y",y)]
-
-a :: Type n
->>>>>>> d1742b76
 a = mkTyVar "a" []
 b = mkTyVar "b" []
 c = mkTyVar "c" []
