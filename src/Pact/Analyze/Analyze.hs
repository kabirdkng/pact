{-# language DeriveFunctor              #-}
{-# language DeriveTraversable          #-}
{-# language GADTs                      #-}
{-# language GeneralizedNewtypeDeriving #-}
{-# language LambdaCase                 #-}
{-# language OverloadedStrings          #-}
{-# language Rank2Types                 #-}
{-# language ScopedTypeVariables        #-}
{-# language TemplateHaskell            #-}
{-# language TupleSections              #-}
{-# language TypeFamilies               #-}

module Pact.Analyze.Analyze where

import Control.Monad
import Control.Monad.Except (MonadError, ExceptT(..), Except, runExcept,
                             throwError)
import Control.Monad.Reader
import Control.Monad.State (MonadState)
import Control.Monad.Trans.RWS.Strict (RWST(..))
import Control.Lens hiding (op, (.>), (...))
import Data.Foldable (foldrM)
import Data.Map.Strict (Map)
import qualified Data.Map.Strict as Map
import Data.SBV hiding (Satisfiable, Unsatisfiable, Unknown, ProofError, name)
import qualified Data.SBV.Internals as SBVI
import qualified Data.Set as Set
import qualified Data.Text as T
import Pact.Types.Runtime hiding (TableName, Term, Type, EObject, RowKey(..), WriteType(..))
import Pact.Types.Version (pactVersion)

import Pact.Analyze.Types

data AnalyzeEnv = AnalyzeEnv
  { _scope     :: Map Text AVal      -- used with 'local' in a stack fashion
  , _nameAuths :: SArray String Bool -- read-only
  } deriving Show

newtype AnalyzeLog
  = AnalyzeLog ()

instance Monoid AnalyzeLog where
  mempty = AnalyzeLog ()
  mappend _ _ = AnalyzeLog ()

instance Mergeable AnalyzeLog where
  --
  -- NOTE: If we change the underlying representation of AnalyzeLog to a list,
  -- the default Mergeable instance for this will have the wrong semantics, as
  -- it requires that lists have the same length. We more likely want to use
  -- monoidal semantics for anything we log:
  --
  symbolicMerge _f _t = mappend

data SymbolicCells
  = SymbolicCells
    { _scIntValues    :: SArray CellId Integer
    , _scBoolValues   :: SArray CellId Bool
    , _scStringValues :: SArray CellId String
    -- TODO: decimal
    -- TODO: time
    -- TODO: opaque blobs
    }
    deriving (Show)

-- Implemented by-hand until 8.4, when we have DerivingStrategies
instance Mergeable SymbolicCells where
  symbolicMerge force test (SymbolicCells a b c) (SymbolicCells a' b' c') =
      SymbolicCells (f a a') (f b b') (f c c')
    where
      f :: SymWord a => SArray CellId a -> SArray CellId a -> SArray CellId a
      f = symbolicMerge force test

mkSymbolicCells :: Symbolic SymbolicCells
mkSymbolicCells = SymbolicCells
  <$> newArray "intCells"
  <*> newArray "boolCells"
  <*> newArray "stringCells"

newtype TableMap a
  = TableMap { _tableMap :: Map TableName a }
  deriving (Show, Functor, Foldable, Traversable)

instance Mergeable a => Mergeable (TableMap a) where
  symbolicMerge force test (TableMap left) (TableMap right) = TableMap $
    -- intersection is fine here; we know each map has all tables:
    Map.intersectionWith (symbolicMerge force test) left right

-- Checking state that is split before, and merged after, conditionals.
data LatticeAnalyzeState
  = LatticeAnalyzeState
    { _lasSucceeds      :: SBool
    , _lasTablesRead    :: SFunArray TableName Bool
    , _lasTablesWritten :: SFunArray TableName Bool
    , _lasColumnDeltas  :: TableMap (SFunArray ColumnName Integer)
    , _lasTableCells    :: TableMap SymbolicCells
    }
  deriving (Show)

-- Implemented by-hand until 8.4, when we have DerivingStrategies
instance Mergeable LatticeAnalyzeState where
  symbolicMerge force test
    (LatticeAnalyzeState success  tsRead  tsWritten  deltas  cells)
    (LatticeAnalyzeState success' tsRead' tsWritten' deltas' cells') =
      LatticeAnalyzeState
        (symbolicMerge force test success   success')
        (symbolicMerge force test tsRead    tsRead')
        (symbolicMerge force test tsWritten tsWritten')
        (symbolicMerge force test deltas    deltas')
        (symbolicMerge force test cells     cells')

-- Checking state that is transferred through every computation, in-order.
newtype GlobalAnalyzeState
  --
  -- TODO: it seems that we'll need to accumulate constraints on
  --       `SBV ColumnName`s as we project from objects and write tables.
  --
  --  In addition to column names coming from a whitelist determined by type,
  --  also accum row key constraints -- that strings can't be empty.
  --
  = GlobalAnalyzeState ()
  deriving (Show, Eq)

data AnalyzeState
  = AnalyzeState
    { _latticeState :: LatticeAnalyzeState
    , _globalState  :: GlobalAnalyzeState
    }
  deriving (Show)

instance Mergeable AnalyzeState where
  -- NOTE: We discard the left global state because this is out-of-date and was
  -- already fed to the right computation -- we use the updated right global
  -- state.
  symbolicMerge force test (AnalyzeState lls _) (AnalyzeState rls rgs) =
    AnalyzeState (symbolicMerge force test lls rls) rgs

mkInitialAnalyzeState :: TableMap SymbolicCells -> AnalyzeState
mkInitialAnalyzeState tableCells = AnalyzeState
    { _latticeState = LatticeAnalyzeState
        { _lasSucceeds      = true
        , _lasTablesRead    = mkSFunArray $ const false
        , _lasTablesWritten = mkSFunArray $ const false
        , _lasColumnDeltas  = columnDeltas
        , _lasTableCells    = tableCells
        }
    , _globalState = GlobalAnalyzeState ()
    }

  where
    columnDeltas :: TableMap (SFunArray ColumnName Integer)
    columnDeltas = TableMap $ Map.fromList $ zip
      (Map.keys $ _tableMap tableCells)
      (repeat $ mkSFunArray (const 0))

allocateSymbolicCells :: [TableName] -> Symbolic (TableMap SymbolicCells)
allocateSymbolicCells tableNames = sequence $ TableMap $ Map.fromList $
  (, mkSymbolicCells) <$> tableNames

data AnalyzeFailure
  = AtHasNoRelevantFields EType Schema
  | AValUnexpectedlySVal SBVI.SVal
  | AValUnexpectedlyObj Object
  | KeyNotPresent String Object
  | MalformedArithOpExec ArithOp [Term Integer]
  | MalformedLogicalOpExec LogicalOp [Term Bool]
  | ObjFieldOfWrongType String EType
  | UnsupportedArithOp ArithOp
  -- For cases we don't handle yet:
  | UnhandledObject (Term Object)
  | UnhandledTerm String ETerm
  deriving Show

newtype AnalyzeM a
  = AnalyzeM
    { runAnalyzeM :: RWST AnalyzeEnv AnalyzeLog AnalyzeState (Except AnalyzeFailure) a }
  deriving (Functor, Applicative, Monad, MonadReader AnalyzeEnv,
            MonadState AnalyzeState, MonadError AnalyzeFailure)

makeLenses ''AnalyzeEnv
makeLenses ''TableMap
makeLenses ''AnalyzeState
makeLenses ''GlobalAnalyzeState
makeLenses ''LatticeAnalyzeState
makeLenses ''SymbolicCells

instance (Mergeable a) => Mergeable (AnalyzeM a) where
  symbolicMerge force test left right = AnalyzeM $ RWST $ \r s -> ExceptT $ Identity $
    --
    -- We explicitly propagate only the "global" portion of the state from the
    -- left to the right computation. And then the only lattice state, and not
    -- global state, is merged (per AnalyzeState's Mergeable instance.)
    --
    -- If either side fails, the entire merged computation fails.
    --
    let run act = runExcept . runRWST (runAnalyzeM act) r
    in do
      lTup <- run left s
      let gs = lTup ^. _2.globalState
      rTup <- run right $ s & globalState .~ gs
      return $ symbolicMerge force test lTup rTup

symArrayAt
  :: forall array k v
   . (SymWord k, SymWord v, SymArray array)
  => SBV k -> Lens' (array k v) (SBV v)
symArrayAt symKey = lens getter setter
  where
    getter :: array k v -> SBV v
    getter arr = readArray arr symKey

    setter :: array k v -> SBV v -> array k v
    setter arr = writeArray arr symKey

type instance Index (TableMap a) = TableName
type instance IxValue (TableMap a) = a
instance Ixed (TableMap a) where ix k = tableMap.ix k
instance At (TableMap a) where at k = tableMap.at k

succeeds :: Lens' AnalyzeState SBool
succeeds = latticeState.lasSucceeds

tableRead :: TableName -> Lens' AnalyzeState SBool
tableRead tn = latticeState.lasTablesRead.symArrayAt (literal tn)

tableWritten :: TableName -> Lens' AnalyzeState SBool
tableWritten tn = latticeState.lasTablesWritten.symArrayAt (literal tn)

columnDelta :: TableName -> SBV ColumnName -> Lens' AnalyzeState SInteger
columnDelta tn sCn = latticeState.lasColumnDeltas.singular (ix tn).symArrayAt sCn

--
-- TODO: accumulate symbolic column name and row key variables (in a Set, in
-- GlobalState) and then assert contraints that these variables must take names
-- from a whitelist, or never contain "__".
--

sCellId :: SBV ColumnName -> SBV RowKey -> SBV CellId
sCellId sCn sRk = coerceSBV $ coerceSBV sCn .++ "__" .++ coerceSBV sRk

intCell
  :: TableName
  -> SBV ColumnName
  -> SBV RowKey
  -> Lens' AnalyzeState SInteger
intCell tn sCn sRk =
  latticeState.lasTableCells.singular (ix tn).scIntValues.symArrayAt (sCellId sCn sRk)

boolCell
  :: TableName
  -> SBV ColumnName
  -> SBV RowKey
  -> Lens' AnalyzeState SBool
boolCell tn sCn sRk =
  latticeState.lasTableCells.singular (ix tn).scBoolValues.symArrayAt (sCellId sCn sRk)

stringCell
  :: TableName
  -> SBV ColumnName
  -> SBV RowKey
  -> Lens' AnalyzeState SString
stringCell tn sCn sRk =
  latticeState.lasTableCells.singular (ix tn).scStringValues.symArrayAt (sCellId sCn sRk)

namedAuth :: SString -> AnalyzeM SBool
namedAuth str = do
  arr <- view nameAuths
  pure $ readArray arr str

analyzeTermO :: Term Object -> AnalyzeM Object
analyzeTermO = \case
  LiteralObject obj -> do
    obj' <- iforM obj $ \colName (fieldType, ETerm tm _) -> do
      val <- analyzeTerm tm
      pure (fieldType, mkAVal val)
    pure (Object obj')

  Read tn (Schema fields) rowId -> do
    rId <- analyzeTerm rowId
    tableRead tn .= true
    obj <- iforM fields $ \fieldName fieldType -> do
      let sCn = literal $ ColumnName fieldName
      x <- case fieldType of
        EType TInt  -> mkAVal <$> use (intCell    tn sCn (coerceSBV rId))
        EType TBool -> mkAVal <$> use (boolCell   tn sCn (coerceSBV rId))
        EType TStr  -> mkAVal <$> use (stringCell tn sCn (coerceSBV rId))
        -- TODO: more field types
      pure (fieldType, x)
    pure (Object obj)

  Var name -> do
    Just val <- view (scope . at name)
    -- Assume the variable is well-typed after typechecking
    case val of
      AVal  val -> throwError $ AValUnexpectedlySVal val
      AnObj obj -> pure obj

  obj -> throwError $ UnhandledObject obj

analyzeTerm
  :: forall a. (Show a, SymWord a) => Term a -> AnalyzeM (SBV a)
analyzeTerm = \case
  IfThenElse cond then' else' -> do
    testPasses <- analyzeTerm cond
    ite testPasses (analyzeTerm then') (analyzeTerm else')

  Enforce cond -> do
    cond' <- analyzeTerm cond
    succeeds %= (&&& cond')
    pure true

  Sequence a b -> analyzeTerm a *> analyzeTerm b

  Literal a -> pure a

  At schema@(Schema schemaFields) colName obj retType -> do
    Object obj' <- analyzeTermO obj

    -- Filter down to only fields which contain the type we're looking for
    let relevantFields
          = map fst
          $ filter (\(_name, ty) -> ty == retType)
          $ Map.toList schemaFields

    colName' <- analyzeTerm colName

    firstName:relevantFields' <- case relevantFields of
      [] -> throwError $ AtHasNoRelevantFields retType schema
      _ -> pure relevantFields

    let getObjVal fieldName = case Map.lookup fieldName obj' of
          Nothing -> throwError $ KeyNotPresent fieldName (Object obj')
          Just (_fieldType, AVal val) -> pure (mkSBV val)
          Just (fieldType, AnObj _x) -> throwError $
            ObjFieldOfWrongType fieldName fieldType

    firstVal <- getObjVal firstName

    -- Fold over each relevant field, building a sequence of `ite`s. We require
    -- at least one matching field, ie firstVal. At first glance, this should
    -- just be a `foldr1M`, but we want the type of accumulator and element to
    -- differ, because elements are `String` `fieldName`s, while the accumulator
    -- is an `SBV a`.
    foldrM
      (\fieldName rest -> do
        val <- getObjVal fieldName
        pure $ ite (colName' .== literal fieldName) val rest
      )
      firstVal
      relevantFields'

  --
  -- TODO: we might want to eventually support checking each of the semantics
  -- of Pact.Types.Runtime's WriteType.
  --
  Write tn rowKey obj -> do
    Object obj' <- analyzeTermO obj
    --
    -- TODO: handle write of non-literal object
    --
    tableWritten tn .= true
    sRk <- analyzeTerm rowKey
    void $ iforM obj' $ \colName (fieldType, aval) -> do
      let sCn = literal $ ColumnName colName
      case aval of
        AVal val' -> case fieldType of
          EType TInt  -> do
            let cell  :: Lens' AnalyzeState SInteger
                cell  = intCell tn sCn (coerceSBV sRk)
                next  = mkSBV val'
            prev <- use cell
            cell .= next
            columnDelta tn sCn += next - prev

          EType TBool -> boolCell   tn sCn (coerceSBV sRk) .= mkSBV val'

          EType TStr  -> stringCell tn sCn (coerceSBV sRk) .= mkSBV val'
          -- TODO: rest of cell types
        AnObj obj'' -> void $ throwError $ AValUnexpectedlyObj obj''

    --
    -- TODO: make a constant on the pact side that this uses:
    --
    pure $ literal "Write succeeded"

  Let name (ETerm rhs _) body -> do
    val <- analyzeTerm rhs
    local (scope.at name ?~ mkAVal val) $
      analyzeTerm body

  Let name (EObject rhs _) body -> do
    rhs' <- analyzeTermO rhs
    local (scope.at name ?~ AnObj rhs') $
      analyzeTerm body

  Var name -> do
    theScope <- view scope
    -- traceShowM ("Var name", name, theScope)
    -- Assume the term is well-scoped after typechecking
    Just val <- view (scope . at name)
    -- Assume the variable is well-typed after typechecking
    case val of
      AVal x -> pure (mkSBV x)
      AnObj _ -> undefined

<<<<<<< HEAD
  Arith op args ->
    if op `Set.member` unsupportedArithOps
    then throwError $ UnsupportedArithOp op
    else do

            args' <- forM args analyzeTerm
            case (op, args') of
              (Sub, [x, y]) -> pure $ x - y
              (Add, [x, y]) -> pure $ x + y
              (Mul, [x, y]) -> pure $ x * y
              (Div, [x, y]) -> pure $ x `sDiv` y
              (Mod, [x, y]) -> pure $ x `sMod` y
              (Abs, [x])    -> pure $ abs x
              (Signum, [x]) -> pure $ signum x
              (Negate, [x]) -> pure $ negate x
              _             -> throwError $ MalformedArithOpExec op args
=======
  IntArithOp op x y -> do
    x' <- evalTerm x
    y' <- evalTerm y
    case op of
      Add -> pure $ x' + y'
      Sub -> pure $ x' - y'
      Mul -> pure $ x' * y'
      Div -> pure $ x' `sDiv` y'
      Pow -> throwError $ UnsupportedIntArithOp op
      Log -> throwError $ UnsupportedIntArithOp op

  DecArithOp op x y -> do
    x' <- evalTerm x
    y' <- evalTerm y
    case op of
      Add -> pure $ x' + y'
      Sub -> pure $ x' - y'
      Mul -> pure $ x' * y'
      Div -> pure $ x' / y'
      Pow -> throwError $ UnsupportedDecArithOp op
      Log -> throwError $ UnsupportedDecArithOp op

  IntDecArithOp op x y -> do
    x' <- evalTerm x
    y' <- evalTerm y
    case op of
      Add -> pure $ sFromIntegral x' + y'
      Sub -> pure $ sFromIntegral x' - y'
      Mul -> pure $ sFromIntegral x' * y'
      Div -> pure $ sFromIntegral x' / y'
      Pow -> throwError $ UnsupportedDecArithOp op
      Log -> throwError $ UnsupportedDecArithOp op

  DecIntArithOp op x y -> do
    x' <- evalTerm x
    y' <- evalTerm y
    case op of
      Add -> pure $ x' + sFromIntegral y'
      Sub -> pure $ x' - sFromIntegral y'
      Mul -> pure $ x' * sFromIntegral y'
      Div -> pure $ x' / sFromIntegral y'
      Pow -> throwError $ UnsupportedDecArithOp op
      Log -> throwError $ UnsupportedDecArithOp op

  ModOp x y -> do
    x' <- evalTerm x
    y' <- evalTerm y
    pure $ x' `sMod` y'

  IntUnaryArithOp op x -> do
    x' <- evalTerm x
    case op of
      Negate -> pure $ negate x'
      Sqrt   -> throwError $ UnsupportedUnaryOp op
      Ln     -> throwError $ UnsupportedUnaryOp op
      Exp    -> throwError $ UnsupportedUnaryOp op -- TODO: use svExp
      Abs    -> pure $ abs x'
      Signum -> pure $ signum x'

  DecUnaryArithOp op x -> do
    x' <- evalTerm x
    case op of
      Negate -> pure $ negate x'
      Sqrt   -> throwError $ UnsupportedUnaryOp op
      Ln     -> throwError $ UnsupportedUnaryOp op
      Exp    -> throwError $ UnsupportedUnaryOp op -- TODO: use svExp
      Abs    -> pure $ abs x'
      Signum -> pure $ signum x'

  RoundingLikeOp1 op x -> do
    x' <- evalTerm x
    pure $ case op of
      -- if the number is exactly between two whole numbers, round to the
      -- nearest even.
      Round   ->
        let wholePart      = sRealToSInteger x'
            wholePartIsOdd = wholePart `sMod` 2 .== 1
            isExactlyHalf  = sFromIntegral wholePart + 1 / 2 .== x'

        in ite isExactlyHalf
          -- nearest even number!
          (wholePart + oneIf wholePartIsOdd)
          -- otherwise we take the floor of `x + 0.5`
          (sRealToSInteger (x' + 0.5))
      Ceiling -> negate (sRealToSInteger (negate x'))
      Floor   -> sRealToSInteger x'

  RoundingLikeOp2 op x precision -> do
    x'         <- evalTerm x
    precision' <- evalTerm precision
    let digitShift :: SInteger
        digitShift = 10 .^ precision'
        x'' = x' * sFromIntegral digitShift

    x''' <- evalTerm (RoundingLikeOp1 op (Literal x''))

    pure $ sFromIntegral x''' / sFromIntegral digitShift

  AddTime time (ETerm secs TInt) -> do
    time' <- evalTerm time
    secs' <- evalTerm secs
    pure $ time' + sFromIntegral secs'

  -- n@(AddTimeDec _ _) -> throwError $ UnhandledTerm
  --   "We don't support adding decimals to time yet"
  --   (ETerm n undefined)
>>>>>>> 533d1035

  Comparison op x y -> do
    x' <- analyzeTerm x
    y' <- analyzeTerm y
    pure $ case op of
      Gt  -> x' .> y'
      Lt  -> x' .< y'
      Gte -> x' .>= y'
      Lte -> x' .<= y'
      Eq  -> x' .== y'
      Neq -> x' ./= y'

  Logical op args -> do
    args' <- forM args analyzeTerm
    case (op, args') of
      (AndOp, [a, b]) -> pure $ a &&& b
      (OrOp, [a, b])  -> pure $ a ||| b
      (NotOp, [a])    -> pure $ bnot a
      _               -> throwError $ MalformedLogicalOpExec op args

<<<<<<< HEAD
  AddTimeInt time secs -> do
    time' <- analyzeTerm time
    secs' <- analyzeTerm secs
    pure $ time' + sFromIntegral secs'

  n@(AddTimeDec _ _) -> throwError $ UnhandledTerm
    "We don't support adding decimals to time yet"
    (ETerm n undefined)

  NameAuthorized str -> namedAuth =<< analyzeTerm str
=======
  NameAuthorized str -> namedAuth =<< evalTerm str
>>>>>>> 533d1035

  Concat str1 str2 -> (.++) <$> analyzeTerm str1 <*> analyzeTerm str2

  PactVersion -> pure $ literal $ T.unpack pactVersion

  --
  -- NOTE: instead of this we will probably translate with-read to Read+Let+At
  --
  WithRead tn rowId bindings body -> do
    rId <- analyzeTerm rowId -- TODO: use this
    tableRead tn .= true
    -- TODO: this should actually read to bind variables here
    newVars <- forM bindings $ \varName ->
      pure (varName, mkAVal (literal True))
    local (scope <>~ Map.fromList newVars) $
      analyzeTerm body

  n -> do
    --traceShowM n
    throwError $ UnhandledTerm "unhandled term" (ETerm n undefined)

analyzeDomainProperty :: DomainProperty -> AnalyzeM SBool
analyzeDomainProperty Success = use succeeds
analyzeDomainProperty Abort = bnot <$> analyzeDomainProperty Success
analyzeDomainProperty (KsNameAuthorized (KeySetName n)) =
  namedAuth $ literal $ T.unpack n
analyzeDomainProperty (TableRead tn) = use $ tableRead tn
analyzeDomainProperty (TableWrite tn) = use $ tableWritten tn
-- analyzeDomainProperty (CellIncrease tableName colName)
analyzeDomainProperty (ColumnConserve tableName colName) =
  (0 .==) <$> use (columnDelta tableName (literal colName))
analyzeDomainProperty (ColumnIncrease tableName colName) =
  (0 .<) <$> use (columnDelta tableName (literal colName))

analyzeProperty :: Property -> AnalyzeM SBool
analyzeProperty (p1 `Implies` p2) = do
  b1 <- analyzeProperty p1
  b2 <- analyzeProperty p2
  pure $ b1 ==> b2
analyzeProperty (p1 `And` p2) = do
  b1 <- analyzeProperty p1
  b2 <- analyzeProperty p2
  pure $ b1 &&& b2
analyzeProperty (p1 `Or` p2) = do
  b1 <- analyzeProperty p1
  b2 <- analyzeProperty p2
  pure $ b1 ||| b2
analyzeProperty (Not p) = bnot <$> analyzeProperty p
analyzeProperty (Occurs dp) = analyzeDomainProperty dp<|MERGE_RESOLUTION|>--- conflicted
+++ resolved
@@ -162,10 +162,13 @@
   | AValUnexpectedlySVal SBVI.SVal
   | AValUnexpectedlyObj Object
   | KeyNotPresent String Object
-  | MalformedArithOpExec ArithOp [Term Integer]
   | MalformedLogicalOpExec LogicalOp [Term Bool]
   | ObjFieldOfWrongType String EType
-  | UnsupportedArithOp ArithOp
+  | UnsupportedDecArithOp ArithOp
+  | UnsupportedIntArithOp ArithOp
+  | UnsupportedUnaryOp UnaryArithOp
+  | UnsupportedRoundingLikeOp1 RoundingLikeOp
+  | UnsupportedRoundingLikeOp2 RoundingLikeOp
   -- For cases we don't handle yet:
   | UnhandledObject (Term Object)
   | UnhandledTerm String ETerm
@@ -403,27 +406,9 @@
       AVal x -> pure (mkSBV x)
       AnObj _ -> undefined
 
-<<<<<<< HEAD
-  Arith op args ->
-    if op `Set.member` unsupportedArithOps
-    then throwError $ UnsupportedArithOp op
-    else do
-
-            args' <- forM args analyzeTerm
-            case (op, args') of
-              (Sub, [x, y]) -> pure $ x - y
-              (Add, [x, y]) -> pure $ x + y
-              (Mul, [x, y]) -> pure $ x * y
-              (Div, [x, y]) -> pure $ x `sDiv` y
-              (Mod, [x, y]) -> pure $ x `sMod` y
-              (Abs, [x])    -> pure $ abs x
-              (Signum, [x]) -> pure $ signum x
-              (Negate, [x]) -> pure $ negate x
-              _             -> throwError $ MalformedArithOpExec op args
-=======
   IntArithOp op x y -> do
-    x' <- evalTerm x
-    y' <- evalTerm y
+    x' <- analyzeTerm x
+    y' <- analyzeTerm y
     case op of
       Add -> pure $ x' + y'
       Sub -> pure $ x' - y'
@@ -433,8 +418,8 @@
       Log -> throwError $ UnsupportedIntArithOp op
 
   DecArithOp op x y -> do
-    x' <- evalTerm x
-    y' <- evalTerm y
+    x' <- analyzeTerm x
+    y' <- analyzeTerm y
     case op of
       Add -> pure $ x' + y'
       Sub -> pure $ x' - y'
@@ -444,8 +429,8 @@
       Log -> throwError $ UnsupportedDecArithOp op
 
   IntDecArithOp op x y -> do
-    x' <- evalTerm x
-    y' <- evalTerm y
+    x' <- analyzeTerm x
+    y' <- analyzeTerm y
     case op of
       Add -> pure $ sFromIntegral x' + y'
       Sub -> pure $ sFromIntegral x' - y'
@@ -455,8 +440,8 @@
       Log -> throwError $ UnsupportedDecArithOp op
 
   DecIntArithOp op x y -> do
-    x' <- evalTerm x
-    y' <- evalTerm y
+    x' <- analyzeTerm x
+    y' <- analyzeTerm y
     case op of
       Add -> pure $ x' + sFromIntegral y'
       Sub -> pure $ x' - sFromIntegral y'
@@ -466,12 +451,12 @@
       Log -> throwError $ UnsupportedDecArithOp op
 
   ModOp x y -> do
-    x' <- evalTerm x
-    y' <- evalTerm y
+    x' <- analyzeTerm x
+    y' <- analyzeTerm y
     pure $ x' `sMod` y'
 
   IntUnaryArithOp op x -> do
-    x' <- evalTerm x
+    x' <- analyzeTerm x
     case op of
       Negate -> pure $ negate x'
       Sqrt   -> throwError $ UnsupportedUnaryOp op
@@ -481,7 +466,7 @@
       Signum -> pure $ signum x'
 
   DecUnaryArithOp op x -> do
-    x' <- evalTerm x
+    x' <- analyzeTerm x
     case op of
       Negate -> pure $ negate x'
       Sqrt   -> throwError $ UnsupportedUnaryOp op
@@ -491,7 +476,7 @@
       Signum -> pure $ signum x'
 
   RoundingLikeOp1 op x -> do
-    x' <- evalTerm x
+    x' <- analyzeTerm x
     pure $ case op of
       -- if the number is exactly between two whole numbers, round to the
       -- nearest even.
@@ -509,25 +494,24 @@
       Floor   -> sRealToSInteger x'
 
   RoundingLikeOp2 op x precision -> do
-    x'         <- evalTerm x
-    precision' <- evalTerm precision
+    x'         <- analyzeTerm x
+    precision' <- analyzeTerm precision
     let digitShift :: SInteger
         digitShift = 10 .^ precision'
         x'' = x' * sFromIntegral digitShift
 
-    x''' <- evalTerm (RoundingLikeOp1 op (Literal x''))
+    x''' <- analyzeTerm (RoundingLikeOp1 op (Literal x''))
 
     pure $ sFromIntegral x''' / sFromIntegral digitShift
 
   AddTime time (ETerm secs TInt) -> do
-    time' <- evalTerm time
-    secs' <- evalTerm secs
+    time' <- analyzeTerm time
+    secs' <- analyzeTerm secs
     pure $ time' + sFromIntegral secs'
 
   -- n@(AddTimeDec _ _) -> throwError $ UnhandledTerm
   --   "We don't support adding decimals to time yet"
   --   (ETerm n undefined)
->>>>>>> 533d1035
 
   Comparison op x y -> do
     x' <- analyzeTerm x
@@ -548,20 +532,7 @@
       (NotOp, [a])    -> pure $ bnot a
       _               -> throwError $ MalformedLogicalOpExec op args
 
-<<<<<<< HEAD
-  AddTimeInt time secs -> do
-    time' <- analyzeTerm time
-    secs' <- analyzeTerm secs
-    pure $ time' + sFromIntegral secs'
-
-  n@(AddTimeDec _ _) -> throwError $ UnhandledTerm
-    "We don't support adding decimals to time yet"
-    (ETerm n undefined)
-
   NameAuthorized str -> namedAuth =<< analyzeTerm str
-=======
-  NameAuthorized str -> namedAuth =<< evalTerm str
->>>>>>> 533d1035
 
   Concat str1 str2 -> (.++) <$> analyzeTerm str1 <*> analyzeTerm str2
 
