--- conflicted
+++ resolved
@@ -347,13 +347,13 @@
   -> [AST Node]
   -> Located Check
   -> IO (Either CheckFailure CheckSuccess)
-<<<<<<< HEAD
 verifyFunctionProperty modName funName funInfo tables pactArgs body (Located propInfo check) =
   runExceptT $ do
     (args, tm, graph) <- hoist generalize $
       withExcept translateToCheckFailure $
         runTranslation funName funInfo pactArgs body
     ExceptT $ catchingExceptions $ runSymbolic $ runExceptT $ do
+      lift $ SBV.setTimeOut 1000 -- one second
       modelArgs' <- lift $ runAlloc $ allocArgs args
       tags <- lift $ runAlloc $ allocModelTags modelArgs' (Located funInfo tm) graph
       let rootPath = _egRootPath graph
@@ -375,36 +375,6 @@
       hoist SBV.query $
         withExceptT (smtToCheckFailure propInfo) $
           resultQuery goal $ Model modelArgs' tags ksProvs graph
-=======
-verifyFunctionProperty funName funInfo tables pactArgs body (Located propInfo check) =
-    runExceptT $ do
-      (args, tm, graph) <- hoist generalize $
-        withExcept translateToCheckFailure $
-          runTranslation funName funInfo pactArgs body
-      ExceptT $ catchingExceptions $ runSymbolic $ runExceptT $ do
-        lift $ SBV.setTimeOut 1000 -- one second
-        modelArgs' <- lift $ runAlloc $ allocArgs args
-        tags <- lift $ runAlloc $ allocModelTags modelArgs' (Located funInfo tm) graph
-        let rootPath = _egRootPath graph
-        AnalysisResult _querySucceeds prop ksProvs
-          <- withExceptT analyzeToCheckFailure $
-            runPropertyAnalysis check tables (analysisArgs modelArgs') tm
-              rootPath tags funInfo
-
-        -- TODO: bring back the query success check when we've resolved the SBV
-        -- query / quantified variables issue:
-        -- https://github.com/LeventErkok/sbv/issues/407
-        --
-        -- _ <- hoist SBV.query $ do
-        --   void $ lift $ SBV.constrain $ SBV.bnot $ successBool querySucceeds
-        --   withExceptT (smtToQueryFailure (getInfo check)) $
-        --     resultQuery Validation model
-
-        void $ lift $ SBV.output prop
-        hoist SBV.query $
-          withExceptT (smtToCheckFailure propInfo) $
-            resultQuery goal $ Model modelArgs' tags ksProvs graph
->>>>>>> 6ab77106
 
   where
     goal :: Goal
