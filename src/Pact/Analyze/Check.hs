--- conflicted
+++ resolved
@@ -157,15 +157,15 @@
   , moduleWarnings  :: VerificationWarnings
   } deriving (Eq, Show)
 
-<<<<<<< HEAD
 -- | Does this 'ModuleChecks' have either a property or invariant failure?
 -- Warnings don't count.
 hasVerificationError :: ModuleChecks -> Bool
-hasVerificationError (ModuleChecks propChecks invChecks _)
+hasVerificationError (ModuleChecks propChecks stepChecks invChecks _)
   = let errs = toListOf (traverse . traverse .            _Left) propChecks ++
+               toListOf (traverse . traverse .            _Left) stepChecks ++
                toListOf (traverse . traverse . traverse . _Left) invChecks
     in not (null errs)
-=======
+
 data CheckEnv = CheckEnv
   { _tables     :: ![Table]
   , _consts     :: !(HM.HashMap Text EProp)
@@ -190,7 +190,6 @@
 mkFunInfo = \case
   FDefun{_fInfo, _fArgs, _fBody} -> FunData _fInfo _fArgs _fBody
   _ -> error "invariant violation: mkFunInfo called on non-function"
->>>>>>> f3ed10b2
 
 data VerificationFailure
   = ModuleParseFailure ParseFailure
@@ -234,27 +233,9 @@
   UnexpectedFailure smtE -> T.pack $ show smtE
 
 describeCheckFailure :: CheckFailure -> Text
-<<<<<<< HEAD
-describeCheckFailure (CheckFailure info failure) =
-  case failure of
-    TypecheckFailure fails -> T.unlines $ map
-      (\(TC.Failure ti s) -> (prefix (_tiInfo ti) <> T.pack s))
-      (Set.toList fails)
-
-    _ ->
-      let str = case failure of
-            NotAFunction name     -> "No function named " <> name
-            TypecheckFailure _    -> error "impossible (handled above)"
-            TranslateFailure' err -> describeTranslateFailureNoLoc err
-            AnalyzeFailure' err   -> describeAnalyzeFailureNoLoc err
-            SmtFailure err        -> describeSmtFailure err
-            QueryFailure err      -> describeQueryFailure err
-      in prefix info <> str
-  where prefix info' = T.pack (renderInfo info') <> ":Warning: "
-=======
 describeCheckFailure (CheckFailure info failure) = case failure of
   TypecheckFailure fails -> T.unlines $ map
-    (\(TC.Failure ti s) -> T.pack (renderInfo (_tiInfo ti) ++ ":Warning: " ++ s))
+    (\(TC.Failure ti s) -> (prefix (_tiInfo ti) <> T.pack s))
     (Set.toList fails)
 
   _ ->
@@ -265,8 +246,10 @@
           AnalyzeFailure' err   -> describeAnalyzeFailureNoLoc err
           SmtFailure err        -> describeSmtFailure err
           QueryFailure err      -> describeQueryFailure err
-    in T.pack (renderParsed (infoToParsed info)) <> ":Warning: " <> str
->>>>>>> f3ed10b2
+    in prefix info <> str
+
+  where
+    prefix info' = T.pack (renderInfo info') <> ":Warning: "
 
 describeCheckResult :: CheckResult -> Text
 describeCheckResult = either describeCheckFailure describeCheckSuccess
