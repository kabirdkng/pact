{-# LANGUAGE DataKinds             #-}
{-# LANGUAGE LambdaCase            #-}
{-# LANGUAGE MultiParamTypeClasses #-}
{-# LANGUAGE NamedFieldPuns        #-}
{-# LANGUAGE OverloadedStrings     #-}
{-# LANGUAGE PatternSynonyms       #-}
{-# LANGUAGE ScopedTypeVariables   #-}
{-# LANGUAGE TupleSections         #-}

module Pact.Analyze.Check
  ( verifyModule
  , verifyCheck
  , describeCheckFailure
  , describeCheckResult
  , describeParseFailure
  , describeVerificationWarnings
  , falsifyingModel
  , showModel
  , CheckFailure(..)
  , CheckFailureNoLoc(..)
  , CheckSuccess(..)
  , CheckResult
  , ModuleChecks(..)
  , SmtFailure(..)
  , ParseFailure
  , VerificationFailure(..)
  ) where

import           Control.Exception         as E
import           Control.Lens              (at, ifoldrM, ifor, itraversed, ix,
                                            traversed, view, (%~), (&), (<&>),
                                            (^.), (^?), (^@..), _1, _2, _Just,
                                            _Left)
import           Control.Monad             (void)
import           Control.Monad.Except      (Except, ExceptT (ExceptT),
                                            MonadError, catchError, runExceptT,
                                            throwError, withExcept, withExceptT)
import           Control.Monad.Morph       (generalize, hoist)
import           Control.Monad.Reader      (runReaderT)
import           Control.Monad.Trans.Class (MonadTrans (lift))
import           Data.Either               (partitionEithers)
import qualified Data.HashMap.Strict       as HM
import           Data.List                 (isPrefixOf)
import qualified Data.List                 as List
import           Data.Map.Strict           (Map)
import qualified Data.Map.Strict           as Map
import           Data.Maybe                (mapMaybe)
import           Data.Monoid               ((<>))
import           Data.SBV                  (Symbolic)
import qualified Data.SBV                  as SBV
import qualified Data.SBV.Control          as SBV
import qualified Data.SBV.Internals        as SBVI
import           Data.Set                  (Set)
import qualified Data.Set                  as Set
import           Data.Text                 (Text)
import qualified Data.Text                 as T
import           Data.Traversable          (for)
import           Prelude                   hiding (exp)

import           Pact.Analyze.Parse        hiding (tableEnv)
import           Pact.Typechecker          (typecheckTopLevel)
import           Pact.Types.Lang           (pattern ColonExp, pattern CommaExp,
                                            Info, mModel, mName, renderInfo,
                                            renderParsed, tMeta, _tDefName)
import           Pact.Types.Runtime        (Exp, ModuleData, ModuleName,
                                            Ref (Ref),
                                            Term (TConst, TDef, TSchema, TTable),
                                            asString, getInfo, tShow)
import qualified Pact.Types.Runtime        as Pact
import           Pact.Types.Typecheck      (AST,
                                            Fun (FDefun, _fArgs, _fBody, _fInfo),
                                            Named, Node, TcId (_tiInfo),
                                            TopLevel (TopFun, TopTable),
                                            UserType (_utFields, _utName),
                                            runTC, tcFailures)
import qualified Pact.Types.Typecheck      as TC

import           Pact.Analyze.Errors
import           Pact.Analyze.Eval         hiding (invariants)
import           Pact.Analyze.Model        (allocArgs, allocModelTags,
                                            saturateModel, showModel)
import           Pact.Analyze.Parse        (expToCheck, expToInvariant,
                                            parseBindings)
import           Pact.Analyze.Translate
import           Pact.Analyze.Types
import           Pact.Analyze.Util


newtype VerificationWarnings = VerificationWarnings [Text]
  deriving (Eq, Show)

describeVerificationWarnings :: VerificationWarnings -> Text
describeVerificationWarnings (VerificationWarnings dups) = case dups of
  [] -> ""
  _  -> "Warning: duplicated property definitions for " <> T.intercalate ", " dups

data CheckSuccess
  = SatisfiedProperty (Model 'Concrete)
  | ProvedTheorem
  deriving (Eq, Show)

type ParseFailure = (Exp Info, String)

data SmtFailure
  = Invalid (Model 'Concrete)
  | Unsatisfiable
  | Unknown SBV.SMTReasonUnknown
  | SortMismatch String
  | UnexpectedFailure SBV.SMTException
  deriving Show

instance Eq SmtFailure where
  Invalid m1    == Invalid m2    = m1 == m2
  Unsatisfiable == Unsatisfiable = True

  -- SMTReasonUnknown and SMTException don't provide instances of Eq, so we
  -- always return 'False' in these cases.
  _             ==             _ = False

data CheckFailureNoLoc
  = NotAFunction Text
  | TypecheckFailure (Set TC.Failure)
  | TranslateFailure' TranslateFailureNoLoc
  | AnalyzeFailure' AnalyzeFailureNoLoc
  | SmtFailure SmtFailure
  | QueryFailure SmtFailure
  deriving (Eq, Show)

data CheckFailure = CheckFailure
  { _checkFailureParsed :: !Info
  , _checkFailure       :: !CheckFailureNoLoc
  } deriving (Eq, Show)

type CheckResult = Either CheckFailure CheckSuccess

data ModuleChecks = ModuleChecks
  { propertyChecks  :: HM.HashMap Text [CheckResult]
  , invariantChecks :: HM.HashMap Text (TableMap [CheckResult])
  , moduleWarnings  :: VerificationWarnings
  } deriving (Eq, Show)

data VerificationFailure
  = ModuleParseFailure ParseFailure
  | ModuleCheckFailure CheckFailure
  | TypeTranslationFailure Text (Pact.Type TC.UserType)
  | InvalidRefType
  deriving Show

describeCheckSuccess :: CheckSuccess -> Text
describeCheckSuccess = \case
  SatisfiedProperty model -> "Property satisfied with model:\n"
                          <> showModel model
  ProvedTheorem           -> "Property proven valid"

describeParseFailure :: ParseFailure -> Text
describeParseFailure (exp, info)
  = T.pack (renderInfo (getInfo exp))
  <> ": could not parse " <> tShow exp <> ": " <> T.pack info

describeSmtFailure :: SmtFailure -> Text
describeSmtFailure = \case
  Invalid model    -> "Invalidating model found:\n" <> showModel model
  Unsatisfiable    -> "This property is unsatisfiable"
  Unknown reason   -> "The solver returned 'unknown':\n" <> tShow reason
  SortMismatch msg -> T.unlines
    [ "The solver returned a sort mismatch:"
    , T.pack msg
    , "This may be the result of a bug in z3 versions 4.8.0 and earlier."
    , "Specifically, before commit a37d05d54b9ca10d4c613a4bb3a980f1bb0c1c4a."
    ]
  UnexpectedFailure smtE -> T.pack $ show smtE

describeQueryFailure :: SmtFailure -> Text
describeQueryFailure = \case
  Invalid model  -> "Wow. We (the compiler) have bad news for you. You know that property / invariant you wrote? It's great. Really. It's just that it divides by zero or somesuch and we don't know what to do with this. Good news is we have a model which may (fingers crossed) help debug the problem:\n" <> showModel model
  Unknown reason -> "You've written a hell of a property here. Usually properties are simple things, like \"is positive\" or \"conserves mass\". But not this bad boy. This here property broke the SMT solver. Wish we could help but you're on your own with this one (actually, please report this as an issue: https://github.com/kadena-io/pact/issues).\n\nGood luck...\n" <> tShow reason
  err@SortMismatch{} -> describeSmtFailure err
  Unsatisfiable  -> "Unsatisfiable query failure: please report this as a bug"
  UnexpectedFailure smtE -> T.pack $ show smtE

describeCheckFailure :: CheckFailure -> Text
describeCheckFailure (CheckFailure info failure) =
  case failure of
    TypecheckFailure fails -> T.unlines $ map
      (\(TC.Failure ti s) -> T.pack (renderInfo (_tiInfo ti) ++ ":Warning: " ++ s))
      (Set.toList fails)

    _ ->
      let str = case failure of
            NotAFunction name     -> "No function named " <> name
            TypecheckFailure _    -> error "impossible (handled above)"
            TranslateFailure' err -> describeTranslateFailureNoLoc err
            AnalyzeFailure' err   -> describeAnalyzeFailureNoLoc err
            SmtFailure err        -> describeSmtFailure err
            QueryFailure err      -> describeQueryFailure err
      in T.pack (renderParsed (infoToParsed info)) <> ":Warning: " <> str

describeCheckResult :: CheckResult -> Text
describeCheckResult = either describeCheckFailure describeCheckSuccess

falsifyingModel :: CheckFailure -> Maybe (Model 'Concrete)
falsifyingModel (CheckFailure _ (SmtFailure (Invalid m))) = Just m
falsifyingModel _                                         = Nothing

-- TODO: don't throw out these Infos
translateToCheckFailure :: TranslateFailure -> CheckFailure
translateToCheckFailure (TranslateFailure info err)
  = CheckFailure info (TranslateFailure' err)

analyzeToCheckFailure :: AnalyzeFailure -> CheckFailure
analyzeToCheckFailure (AnalyzeFailure info err)
  = CheckFailure info (AnalyzeFailure' err)

smtToCheckFailure :: Info -> SmtFailure -> CheckFailure
smtToCheckFailure info = CheckFailure info . SmtFailure

smtToQueryFailure :: Info -> SmtFailure -> CheckFailure
smtToQueryFailure info = CheckFailure info . QueryFailure

--
-- TODO: implement machine-friendly JSON output for CheckResult
--

resultQuery
  :: Goal
  -> Model 'Symbolic
  -> ExceptT SmtFailure SBV.Query CheckSuccess
resultQuery goal model0 = do
  satResult <- lift SBV.checkSat
  case goal of
    Validation ->
      case satResult of
        SBV.Sat   -> throwError . Invalid =<< lift (saturateModel model0)
        SBV.Unsat -> pure ProvedTheorem
        SBV.Unk   -> throwError . mkUnknown =<< lift SBV.getUnknownReason

    Satisfaction ->
      case satResult of
        SBV.Sat   -> SatisfiedProperty <$> lift (saturateModel model0)
        SBV.Unsat -> throwError Unsatisfiable
        SBV.Unk   -> throwError . mkUnknown =<< lift SBV.getUnknownReason

  where mkUnknown = \case
          SBV.UnknownOther explanation
            | "Sort mismatch" `isPrefixOf` explanation
            -> SortMismatch explanation
          other -> Unknown other

-- -- Assumes sat mode. It might be a decent idea for us to introduce an indexed
-- -- type to denote which things assume certain modes.
-- checkConstraintVacuity :: ExceptT SmtFailure SBV.Query ()
-- checkConstraintVacuity = do
--   prePropRes <- lift $ SBV.checkSat
--   case prePropRes of
--     SBV.Sat   -> pure ()
--     SBV.Unsat -> throwError VacuousConstraints
--     SBV.Unk   -> throwError . Unknown =<< lift SBV.getUnknownReason

-- SBV also provides 'inNewAssertionStack', but in 'Query'
inNewAssertionStack
  :: ExceptT a SBV.Query b
  -> ExceptT a SBV.Query b
inNewAssertionStack act = do
    push
    result <- act `catchError` \e -> pop *> throwError e
    pop
    pure result

  where
    push = lift $ SBV.push 1
    pop  = lift $ SBV.pop 1

-- Produces args for analysis from model args
analysisArgs :: Map VarId (Located (Unmunged, TVal)) -> Map VarId AVal
analysisArgs = fmap (view (located._2._2))

verifyFunctionInvariants'
  :: Text
  -> Info
  -> [Table]
  -> [Named Node]
  -> [AST Node]
  -> IO (Either CheckFailure (TableMap [CheckResult]))
verifyFunctionInvariants' funName funInfo tables pactArgs body = runExceptT $ do
    (args, tm, graph) <- hoist generalize $
      withExcept translateToCheckFailure $ runTranslation funName funInfo pactArgs body

    ExceptT $ catchingExceptions $ runSymbolic $ runExceptT $ do
      modelArgs' <- lift $ allocArgs args
      tags <- lift $ allocModelTags (Located funInfo tm) graph
      resultsTable <- withExceptT analyzeToCheckFailure $
        runInvariantAnalysis tables (analysisArgs modelArgs') tm tags funInfo

      -- Iterate through each invariant in a single query so we can reuse our
      -- assertion stack.
      ExceptT $ fmap Right $
        SBV.query $
          for2 resultsTable $ \(Located info (AnalysisResult querySucceeds prop ksProvs)) -> do
            _ <- runExceptT $ inNewAssertionStack $ do
              void $ lift $ SBV.constrain $ SBV.bnot $ successBool querySucceeds
              withExceptT (smtToQueryFailure info) $
                resultQuery Validation $ Model modelArgs' tags ksProvs graph

            queryResult <- runExceptT $ inNewAssertionStack $ do
              void $ lift $ SBV.constrain $ SBV.bnot prop
              resultQuery goal $ Model modelArgs' tags ksProvs graph

            -- Either SmtFailure CheckSuccess -> CheckResult
            pure $ case queryResult of
               Left smtFailure -> Left $
                 CheckFailure info (SmtFailure smtFailure)
               Right pass      -> Right pass

  where
    goal :: Goal
    goal = Validation

    config :: SBV.SMTConfig
    config = SBV.z3 -- { SBVI.verbose = True }

    -- Discharges impure 'SMTException's from sbv.
    catchingExceptions
      :: IO (Either CheckFailure b)
      -> IO (Either CheckFailure b)
    catchingExceptions act = act `E.catch` \(e :: SBV.SMTException) ->
      pure $ Left $ CheckFailure funInfo $ SmtFailure $ UnexpectedFailure e

    runSymbolic :: Symbolic a -> IO a
    runSymbolic = SBV.runSMTWith config

verifyFunctionProperty
  :: Text
  -> Info
  -> [Table]
  -> [Named Node]
  -> [AST Node]
  -> Located Check
  -> IO (Either CheckFailure CheckSuccess)
verifyFunctionProperty funName funInfo tables pactArgs body (Located propInfo check) =
    runExceptT $ do
      (args, tm, graph) <- hoist generalize $
        withExcept translateToCheckFailure $
          runTranslation funName funInfo pactArgs body
      ExceptT $ catchingExceptions $ runSymbolic $ runExceptT $ do
        modelArgs' <- lift $ allocArgs args
        tags <- lift $ allocModelTags (Located funInfo tm) graph
        AnalysisResult _querySucceeds prop ksProvs
          <- withExceptT analyzeToCheckFailure $
            runPropertyAnalysis check tables (analysisArgs modelArgs') tm tags
              funInfo

        -- TODO: bring back the query success check when we've resolved the SBV
        -- query / quantified variables issue:
        -- https://github.com/LeventErkok/sbv/issues/407
        --
        -- _ <- hoist SBV.query $ do
        --   void $ lift $ SBV.constrain $ SBV.bnot $ successBool querySucceeds
        --   withExceptT (smtToQueryFailure (getInfo check)) $
        --     resultQuery Validation model

        void $ lift $ SBV.output prop
        hoist SBV.query $
          withExceptT (smtToCheckFailure propInfo) $
            resultQuery goal $ Model modelArgs' tags ksProvs graph

  where
    goal :: Goal
    goal = checkGoal check

    config :: SBV.SMTConfig
    config = SBV.z3 -- { SBVI.verbose = True }

    -- Discharges impure 'SMTException's from sbv.
    catchingExceptions
      :: IO (Either CheckFailure b)
      -> IO (Either CheckFailure b)
    catchingExceptions act = act `E.catch` \(e :: SBV.SMTException) ->
      pure $ Left $ smtToCheckFailure propInfo $ UnexpectedFailure e

    runSymbolic :: Symbolic a -> IO a
    runSymbolic = fmap fst .
      SBVI.runSymbolic (SBVI.SMTMode SBVI.ISetup (goal == Satisfaction) config)

moduleTables
  :: HM.HashMap ModuleName ModuleData -- ^ all loaded modules
  -> ModuleData                       -- ^ the module we're verifying
  -> ExceptT ParseFailure IO [Table]
moduleTables modules (_mod, modRefs) = do
  -- All tables defined in this module, and imported by it. We're going to look
  -- through these for their schemas, which we'll look through for invariants.
  let tables = flip mapMaybe (modules ^@.. traversed . _2 . itraversed) $ \case
        (name, Ref (table@TTable {})) -> Just (name, table)
        _                             -> Nothing

  -- TODO: need mapMaybe for HashMap
  let schemas = HM.fromList $ flip mapMaybe (HM.toList modRefs) $ \case
        (name, Ref (schema@TSchema {})) -> Just (name, schema)
        _                               -> Nothing

  for tables $ \(tabName, tab) -> do
    (TopTable _info _name (Pact.TyUser schema) _meta, _tcState)
      <- lift $ runTC 0 False $ typecheckTopLevel (Ref tab)

    let TC.Schema{_utName,_utFields} = schema
        schemaName = asString _utName

    invariants <- case schemas ^? ix schemaName.tMeta.mModel._Just of
      -- no model = no invariants
      Nothing    -> pure []
      Just model -> liftEither $ case expToMapping ["invariant", "invariants"] model of
        Nothing -> throwError (model, "expected \"invariant\" or \"invariants\"")
        Just model' -> do
          let expInvariants = model' ^? ix "invariants"
              expInvariant  = model' ^? ix "invariant"
          exps <- collectExps "invariants" expInvariants expInvariant
          runExpParserOver exps $
            flip runReaderT (varIdArgs _utFields) . expToInvariant TBool

    pure $ Table tabName schema invariants

data PropertyScope
  = Everywhere
  | Excluding !(Set Text)
  | Including !(Set Text)

data ModuleProperty = ModuleProperty
  { _moduleProperty      :: !(Exp Info)
  , _modulePropertyScope :: !PropertyScope
  }

-- Does this (module-scoped) property apply to this function?
applicableCheck :: Text -> ModuleProperty -> Bool
applicableCheck funName (ModuleProperty _ propScope) = case propScope of
  Everywhere      -> True
  Excluding names -> funName `Set.notMember` names
  Including names -> funName `Set.member`    names

-- List literals are valid either with no commas or with commas interspersed
-- between each element. Remove all commas.
normalizeListLit :: [Exp i] -> Maybe [Exp i]
normalizeListLit lits = case lits of
  _ : CommaExp : _ -> removeCommas lits
  _                ->
    let isComma = \case { CommaExp -> True; _ -> False }
    in case List.find isComma lits of
         Nothing     -> Just lits
         Just _comma -> Nothing

  where

    -- invariant: the input is the previous input *after a comma*, meaning the
    -- empty list is not valid
    removeCommas :: [Exp i] -> Maybe [Exp i]
    removeCommas = \case
      x : CommaExp : xs -> (x:) <$> removeCommas xs
      [CommaExp]        -> Nothing
      [x]               -> Just [x]
      _                 -> Nothing

-- | Parse a property definition or property like
--
-- * '(defproperty foo (> 1 0))'
-- * '(defproperty foo (a:integer b:integer) (> a b))'
-- * '(property foo)'
parseModelDecl
  :: Exp Info
  -> Either ParseFailure [Either (Text, DefinedProperty (Exp Info)) ModuleProperty]
parseModelDecl (SquareList exps) = traverse parseDefprops' exps where

  parseDefprops' exp@(ParenList (EAtom' "defproperty" : rest)) = case rest of
    [ EAtom' propname, ParenList args, body ] -> do
      args' <- parseBindings (curry Right) args & _Left %~ (exp,)
      pure $ Left (propname, DefinedProperty args' body)
    [ EAtom' propname,              body ] ->
      pure $ Left (propname, DefinedProperty [] body)
    _ -> Left (exp, "Invalid property definition")
  parseDefprops' exp = do
    (body, propScope) <- parsePropertyExp exp
    pure $ Right $ ModuleProperty body propScope

  parseNames :: Exp Info -> Either ParseFailure (Set Text)
  parseNames exp@(SquareList names) = case normalizeListLit names of
    Just names' -> fmap Set.fromList $ traverse parseName names'
    Nothing     -> Left (exp, "expected a list of names")
  parseNames exp                = Left (exp, "expected a list of names")

  parseName :: Exp Info -> Either ParseFailure Text
  parseName (EStrLiteral' name) = Right name
  parseName exp                 = Left (exp, "expected a bare word name")

  parsePropertyExp :: Exp Info -> Either ParseFailure (Exp Info, PropertyScope)
  parsePropertyExp exp = case exp of
    ParenList (EAtom' "property" : rest) -> case rest of
      [ exp' ]
        -> pure (exp', Everywhere)
      [ exp', BraceList [ EStrLiteral' "except", ColonExp, names ] ]
        -> (exp',) . Excluding <$> parseNames names
      [ exp', BraceList [ EStrLiteral' "only",   ColonExp, names ] ]
        -> (exp',) . Including <$> parseNames names
      _ -> Left (exp, "malformed property definition")
    _ -> Left (exp, "expected a set of property / defproperty")

parseModelDecl exp = Left (exp, "expected set of defproperty")

-- Get the set (HashMap) of refs to functions in this module.
moduleTypecheckableRefs :: ModuleData -> HM.HashMap Text Ref
moduleTypecheckableRefs (_mod, modRefs) = flip HM.filter modRefs $ \case
  Ref TDef{}   -> True
  Ref TConst{} -> True
  _            -> False

data ModelDecl = ModelDecl
  { _moduleDefProperties :: !(HM.HashMap Text (DefinedProperty (Exp Info)))
  , _moduleProperties    :: ![ModuleProperty]
  }

-- Get the model defined in this module
moduleModelDecl :: ModuleData -> Either ParseFailure ModelDecl
moduleModelDecl (Pact.Module{Pact._mMeta=Pact.Meta _ model}, _modRefs)
  = case model of
      Just model' -> do
        lst <- parseModelDecl model'
        let (propList, checkList) = partitionEithers lst
        pure $ ModelDecl (HM.fromList propList) checkList
      Nothing     -> Right $ ModelDecl HM.empty []

moduleFunChecks
  :: [Table]
  -> [ModuleProperty]
  -> HM.HashMap Text (Ref, Pact.FunType TC.UserType)
  -> HM.HashMap Text (DefinedProperty (Exp Info))
  -> Except VerificationFailure
       (HM.HashMap Text (Ref, Either ParseFailure [Located Check]))
moduleFunChecks tables modCheckExps modTys propDefs = for modTys $ \case
  -- TODO How better to handle the type mismatch?
  (Pact.Direct _, _) -> throwError InvalidRefType
  (ref@(Ref defn), Pact.FunType argTys resultTy) -> do

    let -- TODO: Ideally we wouldn't have any ad-hoc VID generation, but we're
        --       not there yet:
        vids = VarId <$> [1..]

    -- TODO(joel): this relies on generating the same unique ids as
    -- @checkFunction@. We need to more carefully enforce this is true!
    argTys' <- for argTys $ \(Pact.Arg name ty _info) ->
      case maybeTranslateType ty of
        Just ety -> pure (Unmunged name, ety)
        Nothing  -> throwError $
          TypeTranslationFailure "couldn't translate argument type" ty

    resultBinding <- case maybeTranslateType resultTy of
      Just ety -> pure $ Binding 0 (Unmunged "result") (Munged "result") ety
      Nothing  -> throwError $
        TypeTranslationFailure "couldn't translate result type" resultTy

    -- NOTE: At the moment, we leave all variables except for the toplevel args
    -- under analysis as the original munged/SSA'd variable names. And result,
    -- which we introduce. We also rely on this assumption in Translate's
    -- mkTranslateEnv.

    let env :: [Binding]
        env = resultBinding :
          ((\(vid, (Unmunged nm, ty)) -> Binding vid (Unmunged nm) (Munged nm) ty) <$>
            zip vids argTys')

        --
        -- TODO: should the map sent to parsing should be Un/Munged, instead of Text?
        --
        nameVids :: Map Text VarId
        nameVids = Map.fromList $ fmap (\(Binding vid (Unmunged nm) _ _) -> (nm, vid)) env

        vidTys :: Map VarId EType
        vidTys = Map.fromList $ fmap (\(Binding vid _ _ ty) -> (vid, ty)) env

        vidStart = VarId (length env)

        tableEnv = TableMap $ Map.fromList $
          tables <&> \Table { _tableName, _tableType } ->
            let fields = _utFields _tableType
                colMap = ColumnMap $ Map.fromList $ flip mapMaybe fields $
                  \(Pact.Arg argName ty _) ->
                    (ColumnName (T.unpack argName),) <$> maybeTranslateType ty
            in (TableName (T.unpack _tableName), colMap)

<<<<<<< HEAD
    checks <- withExcept ModuleParseFailure $ liftEither $ do
      exps <- case defn ^? tMeta . mModel . _Just of
        Just model ->
          let model'        = expToMapping model
              expProperties = model' ^? _Just . ix "properties"
              expProperty   = model' ^? _Just . ix "property"
          in collectExps "properties" expProperties expProperty
        Nothing -> pure []
      let funName = _tDefName defn
          applicableModuleChecks = map _moduleProperty $
            filter (applicableCheck funName) modCheckExps
      runExpParserOver (applicableModuleChecks <> exps) $
        expToCheck tableEnv vidStart nameVids vidTys propDefs
=======
    checks <- case defn ^? tMeta . mModel . _Just of
      -- no model = no properties
      Nothing    -> pure []
      Just model -> withExcept ModuleParseFailure $ liftEither $
        case expToMapping ["property", "properties"] model of
          Nothing -> throwError (model, "expected \"property\" or \"properties\"")
          Just model' -> do
            let expProperties = model' ^? ix "properties"
                expProperty   = model' ^? ix "property"
            exps <- collectExps "properties" expProperties expProperty
            runExpParserOver exps $
              expToCheck tableEnv vidStart nameVids vidTys propDefs
>>>>>>> 2ad872c3

    pure (ref, Right checks)

-- | Given an exp like '(k v)', and a set (list) of allowed keys, convert it to
-- a singleton map
expToMapping :: [Text] -> Exp Info -> Maybe (Map Text (Exp Info))
expToMapping allowed = \case
  ParenList [EAtom' k, v]
    | k `elem` allowed -> Just $ Map.singleton k v
  _                    -> Nothing

-- | For both properties and invariants you're allowed to use either the
-- singular ("property") or plural ("properties") name. This helper just
-- collects the properties / invariants in a list.
collectExps
  :: String
  -> Maybe (Exp Info)
  -> Maybe (Exp Info)
  -> Either ParseFailure [Exp Info]
collectExps name multiExp singularExp = case multiExp of
  Just (SquareList exps') -> Right exps'
  Just exp -> Left (exp, name ++ " must be a list")
  Nothing -> case singularExp of
    Just exp -> Right [exp]
    Nothing  -> Right []

-- | This runs a parser over a collection of 'Exp's, collecting the failures
-- or successes.
runExpParserOver
  :: forall t.
     [Exp Info]
  -> (Exp Info -> Either String t)
  -> Either ParseFailure [Located t]
runExpParserOver exps parser = sequence $ exps <&> \meta -> case parser meta of
  Left err   -> Left (meta, err)
  Right good -> Right (Located (getInfo meta) good)

verifyFunctionProps :: [Table] -> Ref -> Text -> [Located Check] -> IO [CheckResult]
verifyFunctionProps tables ref name props = do
  (fun, tcState) <- runTC 0 False $ typecheckTopLevel ref
  let failures = tcState ^. tcFailures

  case fun of
    TopFun FDefun {_fInfo, _fArgs, _fBody} _ ->
      if Set.null failures
      then for props $ verifyFunctionProperty name _fInfo tables _fArgs _fBody
      else pure [Left (CheckFailure _fInfo (TypecheckFailure failures))]
    _ -> pure []

verifyFunctionInvariants
  :: [Table]
  -> Ref
  -> Text
  -> IO (Either CheckFailure (TableMap [CheckResult]))
verifyFunctionInvariants tables ref name = do
  (fun, tcState) <- runTC 0 False $ typecheckTopLevel ref
  let failures = tcState ^. tcFailures

  case fun of
    TopFun FDefun {_fInfo, _fArgs, _fBody} _ ->
      if Set.null failures
      then verifyFunctionInvariants' name _fInfo tables _fArgs _fBody
      else pure $ Left $ CheckFailure _fInfo (TypecheckFailure failures)
    _ -> pure $ Right $ TableMap Map.empty

-- TODO: use from Control.Monad.Except when on mtl 2.2.2
liftEither :: MonadError e m => Either e a -> m a
liftEither = either throwError return

-- | Verifies properties on all functions, and that each function maintains all
-- invariants.
verifyModule
  :: HM.HashMap ModuleName ModuleData   -- ^ all loaded modules
  -> ModuleData                         -- ^ the module we're verifying
  -> IO (Either VerificationFailure ModuleChecks)
verifyModule modules moduleData = runExceptT $ do
  tables <- withExceptT ModuleParseFailure $ moduleTables modules moduleData

  let -- HM.unions is biased towards the start of the list. This module should
      -- shadow the others. Note that load / shadow order of imported modules
      -- is undefined and in particular not the same as their import order.
      allModules = moduleData : HM.elems modules

  allModuleModelDecls <-
    withExceptT ModuleParseFailure $ liftEither $
      traverse moduleModelDecl allModules

  ModelDecl _ checkExps <-
    withExceptT ModuleParseFailure $ liftEither $
      moduleModelDecl moduleData

  let allModulePropDefs = fmap _moduleDefProperties allModuleModelDecls

      -- how many times have these names been defined across all in-scope
      -- modules
      allModulePropNameDuplicates =
          HM.keys
        $ HM.filter (> (1 :: Int))
        $ foldl (\acc k -> acc & at k %~ (Just . maybe 0 succ)) HM.empty
        $ concatMap HM.keys allModulePropDefs

      propDefs :: HM.HashMap Text (DefinedProperty (Exp Info))
      propDefs = HM.unions allModulePropDefs

      typecheckedRefs :: HM.HashMap Text Ref
      typecheckedRefs = moduleTypecheckableRefs moduleData

  -- For each ref, if it typechecks as a function (it'll be either a function
  -- or a constant), keep its signature.
  --
  (funTypes :: HM.HashMap Text (Ref, Pact.FunType TC.UserType)) <- ifoldrM
    (\name ref accum -> do
      maybeFun <- lift $ runTC 0 False $ typecheckTopLevel ref
      pure $ case maybeFun of
        (TopFun (FDefun _info _name funType _args _body) _meta, _tcState)
          -> HM.insert name (ref, funType) accum
        _ -> accum
    )
    HM.empty
    typecheckedRefs

  (funChecks :: HM.HashMap Text (Ref, Either ParseFailure [Located Check]))
    <- hoist generalize $ moduleFunChecks tables checkExps funTypes propDefs

  let funChecks' :: Either ParseFailure (HM.HashMap Text (Ref, [Located Check]))
      funChecks' = traverse sequence funChecks

      verifyFunProps :: Ref -> Text -> [Located Check] -> IO [CheckResult]
      verifyFunProps = verifyFunctionProps tables

  funChecks'' <- case funChecks' of
    Left errs         -> throwError $ ModuleParseFailure errs
    Right funChecks'' -> pure funChecks''

  funChecks''' <- lift $ ifor funChecks'' $ \name (ref, check) ->
    verifyFunProps ref name check
  invariantChecks <- ifor typecheckedRefs $ \name ref ->
    withExceptT ModuleCheckFailure $ ExceptT $
      verifyFunctionInvariants tables ref name

  let warnings = VerificationWarnings allModulePropNameDuplicates

  pure $ ModuleChecks funChecks''' invariantChecks warnings

-- | Verifies a one-off 'Check' for a function.
verifyCheck
  :: ModuleData     -- ^ the module we're verifying
  -> Text           -- ^ the name of the function
  -> Check          -- ^ the check we're running
  -> ExceptT VerificationFailure IO CheckResult
verifyCheck moduleData funName check = do
  let info       = dummyInfo
      moduleName = moduleData ^. _1.mName
      modules    = HM.fromList [(moduleName, moduleData)]
      moduleFun :: ModuleData -> Text -> Maybe Ref
      moduleFun (_mod, modRefs) name = name `HM.lookup` modRefs

  tables <- withExceptT ModuleParseFailure $ moduleTables modules moduleData
  case moduleFun moduleData funName of
    Just funRef -> ExceptT $
      Right . head <$> verifyFunctionProps tables funRef funName [Located info check]
    Nothing -> pure $ Left $ CheckFailure info $ NotAFunction funName<|MERGE_RESOLUTION|>--- conflicted
+++ resolved
@@ -582,34 +582,20 @@
                     (ColumnName (T.unpack argName),) <$> maybeTranslateType ty
             in (TableName (T.unpack _tableName), colMap)
 
-<<<<<<< HEAD
     checks <- withExcept ModuleParseFailure $ liftEither $ do
       exps <- case defn ^? tMeta . mModel . _Just of
-        Just model ->
-          let model'        = expToMapping model
-              expProperties = model' ^? _Just . ix "properties"
-              expProperty   = model' ^? _Just . ix "property"
-          in collectExps "properties" expProperties expProperty
+        Just model -> case expToMapping ["property", "properties"] model of
+          Nothing -> throwError (model, "expected \"property\" or \"properties\"")
+          Just model' ->
+            let expProperties = model' ^? ix "properties"
+                expProperty   = model' ^? ix "property"
+            in collectExps "properties" expProperties expProperty
         Nothing -> pure []
       let funName = _tDefName defn
           applicableModuleChecks = map _moduleProperty $
             filter (applicableCheck funName) modCheckExps
       runExpParserOver (applicableModuleChecks <> exps) $
         expToCheck tableEnv vidStart nameVids vidTys propDefs
-=======
-    checks <- case defn ^? tMeta . mModel . _Just of
-      -- no model = no properties
-      Nothing    -> pure []
-      Just model -> withExcept ModuleParseFailure $ liftEither $
-        case expToMapping ["property", "properties"] model of
-          Nothing -> throwError (model, "expected \"property\" or \"properties\"")
-          Just model' -> do
-            let expProperties = model' ^? ix "properties"
-                expProperty   = model' ^? ix "property"
-            exps <- collectExps "properties" expProperties expProperty
-            runExpParserOver exps $
-              expToCheck tableEnv vidStart nameVids vidTys propDefs
->>>>>>> 2ad872c3
 
     pure (ref, Right checks)
 
