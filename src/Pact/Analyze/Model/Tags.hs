--- conflicted
+++ resolved
@@ -6,6 +6,7 @@
 {-# LANGUAGE Rank2Types          #-}
 {-# LANGUAGE ScopedTypeVariables #-}
 {-# LANGUAGE TupleSections       #-}
+{-# LANGUAGE ViewPatterns        #-}
 
 -- | 'Symbolic' allocation of quantified variables for arguments and tags,
 -- for use prior to evaluation; and functions to saturate and show models from
@@ -16,9 +17,8 @@
   , saturateModel
   ) where
 
-<<<<<<< HEAD
 import           Control.Lens         (Prism', toListOf, traverseOf, traversed,
-                                       (<&>), (?~), (^.), _1, _2)
+                                       (<&>), (?~), (^.), _1, _2, _3)
 import           Control.Monad        (when, (>=>))
 import           Data.Map.Strict      (Map)
 import qualified Data.Map.Strict      as Map
@@ -27,25 +27,9 @@
 import qualified Data.SBV             as SBV
 import qualified Data.SBV.Control     as SBV
 import qualified Data.SBV.Internals   as SBVI
-import           Data.Text            (Text)
 import           Data.Traversable     (for)
 
 import qualified Pact.Types.Typecheck as TC
-=======
-import           Control.Lens            (Prism', toListOf, traverseOf,
-                                          traversed, (<&>), (?~), (^.), _1, _2,
-                                          _3)
-import           Control.Monad           (when, (>=>))
-import           Data.Map.Strict         (Map)
-import qualified Data.Map.Strict         as Map
-import           Data.SBV                (SBV, SymWord, Symbolic)
-import qualified Data.SBV                as SBV
-import qualified Data.SBV.Control        as SBV
-import qualified Data.SBV.Internals      as SBVI
-import           Data.Traversable        (for)
-
-import qualified Pact.Types.Typecheck    as TC
->>>>>>> 91a9b21f
 
 import           Pact.Analyze.Types
 
@@ -67,15 +51,12 @@
   EType (_ :: Type t) -> mkAVal . sansProv <$>
     (alloc :: Symbolic (SBV t))
 
-<<<<<<< HEAD
   where
     dropRemainder :: SBV Decimal -> SBV Decimal
     dropRemainder =
       let digitShift = 10 ^ (255 :: Int)
       in (/ digitShift) . sFromIntegral . sRealToSInteger . (* digitShift)
 
-allocArgs :: [Arg] -> Symbolic (Map VarId (Located (Text, TVal)))
-=======
 allocTVal :: EType -> Symbolic TVal
 allocTVal ety = (ety,) <$> allocAVal ety
 
@@ -83,7 +64,6 @@
 allocForETerm (existentialType -> ety) = allocTVal ety
 
 allocArgs :: [Arg] -> Symbolic (Map VarId (Located (Unmunged, TVal)))
->>>>>>> 91a9b21f
 allocArgs args = fmap Map.fromList $ for args $ \(Arg nm vid node ety) -> do
   let info = node ^. TC.aId . TC.tiInfo
   av <- allocAVal ety <&> _AVal._1 ?~ FromInput nm
