--- conflicted
+++ resolved
@@ -1466,21 +1466,16 @@
             -- For our toplevel 'FunctionScope', we reuse variables we've
             -- already generated during argument translation:
             let bindingTs = fmap argToBinding args
-<<<<<<< HEAD
 
             res <- case checkType of
               CheckDefun ->
-                withNewScope (FunctionScope modName funName) bindingTs retTid $
+                withNewScope (FunctionScope modName funName) bindingTs $
                   translateBody body
               CheckDefpact ->
-                withNewScope (PactScope modName funName) bindingTs retTid $
+                withNewScope (PactScope modName funName) bindingTs $
                   Some SStr . Pact <$> translatePact body
               CheckDefconst
                 -> error "invariant violation: this cannot be a constant"
-=======
-            res <- withNewScope (FunctionScope modName funName) bindingTs $
-              translateBody body
->>>>>>> 641542c1
             _ <- extendPath -- form final edge for any remaining events
             pure res
 
