{-# language GADTs                      #-}
{-# language GeneralizedNewtypeDeriving #-}
{-# language LambdaCase                 #-}
{-# language MultiWayIf                 #-}
{-# language MonadFailDesugaring        #-}
{-# language OverloadedStrings          #-}
{-# language Rank2Types                 #-}
{-# language ScopedTypeVariables        #-}

module Pact.Analyze.Translate where

import Control.Applicative (Alternative, (<|>))
import Control.Lens hiding (op)
import Control.Monad.Except (Except, MonadError, throwError)
import Control.Monad.Fail
import Control.Monad.Reader
import qualified Data.Map as Map
<<<<<<< HEAD
import Data.Map.Strict (Map)
import Data.SBV (literal)
import Data.Text (Text)
=======
import qualified Data.Set as Set
import Data.Thyme (parseTime)
import Data.Traversable (for)
import Pact.Types.Lang hiding (Term, TableName, TObject, EObject, Type)
import Pact.Types.Typecheck hiding (Var, Schema, Object)
import qualified Pact.Types.Typecheck as TC
import System.Locale (defaultTimeLocale)
import Data.SBV hiding (Satisfiable, Unsatisfiable, Unknown, ProofError, name)
>>>>>>> 533d1035
import qualified Data.Text as T
import Data.Traversable (for)
import Data.Type.Equality
import Pact.Types.Lang (Literal(..), Type(..), PrimType(..), Arg(..))
import qualified Pact.Types.Lang as Pact
import Pact.Types.Typecheck hiding (Var, Schema, Object)
import qualified Pact.Types.Typecheck as Pact

import Pact.Analyze.Patterns
import Pact.Analyze.Types

data TranslateFailure
  = BranchesDifferentTypes EType EType
  | EmptyBody
  | MalformedArithOp Text [AST Node]
  | MalformedLogicalOp Text [AST Node]
  | MalformedComparison Text [AST Node]
  | NotConvertibleToSchema (Pact.Type Pact.UserType)
  | TypeMismatch EType EType
  | UnexpectedNode String (AST Node)
  | AlternativeFailures [TranslateFailure]
  | MonadFailure String
  deriving Show

instance Monoid TranslateFailure where
  mempty = AlternativeFailures []
  mappend (AlternativeFailures xs) (AlternativeFailures ys) = AlternativeFailures (xs `mappend` ys)
  mappend (AlternativeFailures xs) x = AlternativeFailures (x:xs)
  mappend x (AlternativeFailures xs) = AlternativeFailures (x:xs)
  mappend x y = AlternativeFailures [x, y]

newtype TranslateM a
  = TranslateM { unTranslateM :: ReaderT (Map Node Text) (Except TranslateFailure) a }
  deriving (Functor, Applicative, Alternative, Monad, MonadPlus,
    MonadReader (Map Node Text), MonadError TranslateFailure)

instance MonadFail TranslateM where
  fail s = throwError (MonadFailure s)

translateBody :: [AST Node] -> TranslateM ETerm
translateBody [] = throwError EmptyBody
translateBody [ast] = translateNode ast
translateBody (ast:asts) = do
  -- XXX: allow objects
  -- EAny ast' <- translateNode ast
  ETerm ast' _   <- translateNode ast
  ETerm asts' ty <- translateBody asts
  pure $ ETerm (Sequence ast' asts') ty

translateNode :: AST Node -> TranslateM ETerm
translateNode = \case
  AST_Let _ [] body -> translateBody body

  AST_Let node ((Named _ varNode _, rhsNode):bindingsRest) body -> do
    rhsETerm <- translateNode rhsNode
    let varName = varNode ^. aId ^. tiName
    local (at varNode ?~ varName) $ do
      --
      -- TODO: do we only want to allow subsequent bindings to reference
      --       earlier ones if we know it's let* rather than let? or has this
      --       been enforced by earlier stages for us?
      --
      -- XXX allow objects here
      body' <- translateNode $ AST_Let node bindingsRest body
      pure $ case body' of
        ETerm   bodyTm bodyTy -> ETerm   (Let varName rhsETerm bodyTm) bodyTy
        EObject bodyTm bodyTy -> EObject (Let varName rhsETerm bodyTm) bodyTy

  AST_Var node -> do
    varName <- view (ix node)
    pure $ case typeFromPact (_aTy node) of
      EType ty         -> ETerm (Var varName) ty
      EObjectTy schema -> EObject (Var varName) schema

  -- Int
  AST_NegativeLit lit -> case lit of
    LInteger i -> pure $ ETerm (IntUnaryArithOp Negate (Literal (literal i))) TInt
    LDecimal d -> pure $ ETerm (DecUnaryArithOp Negate (Literal (literal (mkDecimal d)))) TDecimal
    _ -> undefined

  AST_Lit lit -> case lit of
    LInteger i -> pure $ ETerm (Literal (literal i)) TInt
    LBool b    -> pure $ ETerm (Literal (literal b)) TBool
    LString s  -> pure $ ETerm (Literal $ literal $ T.unpack s) TStr
    LDecimal d -> pure $ ETerm (Literal (literal (mkDecimal d))) TDecimal
    LTime t    -> pure $ ETerm (Literal (literal (mkTime t))) TTime

  AST_NegativeVar node -> do
    name <- view (ix node)
    EType ty <- pure $ typeFromPact (_aTy node)
    case ty of
      TInt     -> pure (ETerm (IntUnaryArithOp Negate (Var name)) TInt)
      TDecimal -> pure (ETerm (DecUnaryArithOp Negate (Var name)) TDecimal)
      _ -> undefined

  AST_Enforce _ cond _msg -> do
    ETerm condTerm TBool <- translateNode cond
    pure $ ETerm (Enforce condTerm) TBool

  AST_EnforceKeyset ks
    | ks ^? aNode.aTy == Just (TyPrim TyString)
    -> do
      ETerm ksNameTerm TStr <- translateNode ks
      return $ ETerm (Enforce (NameAuthorized ksNameTerm)) TBool

  AST_Days days -> do
    ETerm days' daysTy <- translateNode days
    case daysTy of
      TInt     -> pure $ ETerm (IntArithOp Mul (1000000 * 60 * 60 * 24) days') TInt
      TDecimal -> pure $ ETerm (DecArithOp Mul (1000000 * 60 * 60 * 24) days') TDecimal
      _        -> throwError undefined

  AST_Hours hours -> do
    ETerm hours' hoursTy <- translateNode hours
    case hoursTy of
      TInt     -> pure $ ETerm (IntArithOp Mul (1000000 * 60 * 60) hours') TInt
      TDecimal -> pure $ ETerm (DecArithOp Mul (1000000 * 60 * 60) hours') TDecimal
      _        -> throwError undefined

  AST_Minutes minutes -> do
    ETerm minutes' minutes <- translateNode minutes
    case minutes of
      TInt     -> pure $ ETerm (IntArithOp Mul (1000000 * 60) minutes') TInt
      TDecimal -> pure $ ETerm (DecArithOp Mul (1000000 * 60) minutes') TDecimal
      _        -> throwError undefined

  AST_NFun _node "time" [AST_Lit (LString timeLit)]
    | Just timeLit'
      <- parseTime defaultTimeLocale simpleISO8601 (unpack timeLit)
    -> pure $ ETerm (Literal (literal (mkTime timeLit'))) TTime

  AST_NFun_Basic fn args ->
    let mkComparison :: TranslateM ETerm
        mkComparison = case args of
          [a, b] -> do
            ETerm a' ta <- translateNode a
            ETerm b' tb <- translateNode b
            op <- case fn of
              ">"  -> pure Gt
              "<"  -> pure Lt
              ">=" -> pure Gte
              "<=" -> pure Lte
              "="  -> pure Eq
              "!=" -> pure Neq
              _ -> throwError $ MalformedComparison fn args
            case typeEq ta tb of
              Just Refl -> pure $ ETerm (Comparison op a' b') TBool
              _         -> throwError (TypeMismatch (EType ta) (EType tb))
          _ -> throwError $ MalformedComparison fn args

        mkLogical :: TranslateM ETerm
        mkLogical = case args of
          [a] -> do
            ETerm a' TBool <- translateNode a
            case fn of
              "not" -> pure $ ETerm (Logical NotOp [a']) TBool
              _     -> throwError $ MalformedComparison fn args
          [a, b] -> do
            ETerm a' TBool <- translateNode a
            ETerm b' TBool <- translateNode b
            case fn of
              "and" -> pure $ ETerm (Logical AndOp [a', b']) TBool
              "or"  -> pure $ ETerm (Logical OrOp [a', b']) TBool
              _ -> throwError $ MalformedLogicalOp fn args
          _ -> throwError $ MalformedLogicalOp fn args

        mkArith :: TranslateM ETerm
        mkArith = case args of
          [a, b] -> do
<<<<<<< HEAD
            ETerm a' TInt <- translateNode a
            ETerm b' TInt <- translateNode b
            -- case typeEq ta tb of
            --   Just Refl -> pure $ ETerm (Arith Sub [a', b']) TInt
            --   _         -> throwError (TypeMismatch (EType ta) (EType tb))
            case fn of
              "-"   -> pure $ ETerm (Arith Sub [a', b']) TInt
              "+"   -> pure $ ETerm (Arith Add [a', b']) TInt
              "*"   -> pure $ ETerm (Arith Mul [a', b']) TInt
              "/"   -> pure $ ETerm (Arith Div [a', b']) TInt
              "^"   -> pure $ ETerm (Arith Pow [a', b']) TInt
              "mod" -> pure $ ETerm (Arith Mod [a', b']) TInt
              "log" -> pure $ ETerm (Arith Log [a', b']) TInt
              _     -> throwError $ MalformedLogicalOp fn args
=======
            ETerm a' aTy <- translateNode a
            ETerm b' bTy <- translateNode b
            if
              | fn `Set.member` Set.fromList ["+", "-", "*", "/", "^"]
                -> let opFromNameID = \case
                         ("+" :: Text) -> Add
                         "-"           -> Sub
                         "*"           -> Mul
                         "/"           -> Div
                         "^"           -> Pow
                         "log"         -> Log

                       opFromNameDec = \case
                         ("+" :: Text) -> Add
                         "-"           -> Sub
                         "*"           -> Mul
                         "/"           -> Div
                         "^"           -> Pow
                         "log"         -> Log
                 in case (aTy, bTy) of
                   (TInt, TInt)         -> pure $ ETerm (IntArithOp (opFromNameID fn) a' b') TInt
                   (TDecimal, TDecimal) -> pure $ ETerm (DecArithOp (opFromNameID fn) a' b') TDecimal
                   (TInt, TDecimal)     -> pure $ ETerm (IntDecArithOp (opFromNameDec fn) a' b') TDecimal
                   (TDecimal, TInt)     -> pure $ ETerm (DecIntArithOp (opFromNameDec fn) a' b') TDecimal
                   _ -> throwError $ MalformedArithOp fn args
              | otherwise -> case (aTy, bTy, fn) of
                (TDecimal, TInt, "round")   -> pure $ ETerm (RoundingLikeOp2 Round a' b') TDecimal
                (TDecimal, TInt, "ceiling") -> pure $ ETerm (RoundingLikeOp2 Ceiling a' b') TDecimal
                (TDecimal, TInt, "floor")   -> pure $ ETerm (RoundingLikeOp2 Floor a' b') TDecimal
                _ -> throwError $ MalformedArithOp fn args
>>>>>>> 533d1035
          [a] -> do
            ETerm a' ty <- translateNode a
            case (fn, ty) of
              ("-",    TInt) -> pure $ ETerm (IntUnaryArithOp Negate a') TInt
              ("sqrt", TInt) -> pure $ ETerm (IntUnaryArithOp Sqrt a') TInt
              ("ln",   TInt) -> pure $ ETerm (IntUnaryArithOp Ln a') TInt
              ("exp",  TInt) -> pure $ ETerm (IntUnaryArithOp Exp a') TInt
              ("abs",  TInt) -> pure $ ETerm (IntUnaryArithOp Abs a') TInt

              ("-",    TDecimal) -> pure $ ETerm (DecUnaryArithOp Negate a') TDecimal
              ("sqrt", TDecimal) -> pure $ ETerm (DecUnaryArithOp Sqrt a') TDecimal
              ("ln",   TDecimal) -> pure $ ETerm (DecUnaryArithOp Ln a') TDecimal
              ("exp",  TDecimal) -> pure $ ETerm (DecUnaryArithOp Exp a') TDecimal
              ("abs",  TDecimal) -> pure $ ETerm (DecUnaryArithOp Abs a') TDecimal

              ("round",   TDecimal) -> pure $ ETerm (RoundingLikeOp1 Round a') TInt
              ("ceiling", TDecimal) -> pure $ ETerm (RoundingLikeOp1 Ceiling a') TInt
              ("floor",   TDecimal) -> pure $ ETerm (RoundingLikeOp1 Floor a') TInt
              _         -> throwError $ MalformedArithOp fn args
          _ -> throwError $ MalformedArithOp fn args

        mkConcat :: TranslateM ETerm
        mkConcat = case (fn, args) of
          ("+", [a, b]) -> do
            ETerm a' TStr <- translateNode a
            ETerm b' TStr <- translateNode b
            pure (ETerm (Concat a' b') TStr)
          _ -> mzero

        mkMod :: TranslateM ETerm
        mkMod = case (fn, args) of
          ("mod", [a, b]) -> do
            ETerm a' TInt <- translateNode a
            ETerm b' TInt <- translateNode b
            pure (ETerm (ModOp a' b') TInt)
          _ -> mzero

    in mkMod <|> mkArith <|> mkComparison <|> mkLogical <|> mkConcat

  AST_NFun _node name [ShortTableName tn, row, obj]
    | elem name ["insert", "update", "write"] -> do
    ETerm row' TStr <- translateNode row
    EObject obj' _schema <- translateNode obj
    case schemaFromPact (_aTy (_aNode obj)) of
      Left err -> throwError err
      Right schema -> pure $ ETerm (Write (TableName (T.unpack tn)) row' obj') TStr

  AST_If _ cond tBranch fBranch -> do
    ETerm cond' TBool <- translateNode cond
    ETerm a ta <- translateNode tBranch
    ETerm b tb <- translateNode fBranch
    case typeEq ta tb of
      Just Refl -> pure $ ETerm (IfThenElse cond' a b) ta
      _ -> throwError (BranchesDifferentTypes (EType ta) (EType tb))

  AST_NFun _node "pact-version" [] -> pure $ ETerm PactVersion TStr

  {-
  AST_WithRead _node table key bindings body -> do
    let bindings' :: [(Text, String)]
        bindings' = flip map bindings $ \(Named name _ _, _var) -> name
    ETerm body' tbody <- translateBody body
    ETerm key' TStr   <- translateNode key
    -- let withRead = WithRead (TableName (T.unpack table)) key' bindings' body'
    let freshVar = undefined
    let body'' = foldr
          (\(colName, varName) body -> Let varName (At colName freshVar) body)
          body'
          bindings'
    pure $ Let freshVar (Read (TableName (T.unpack table)) _schema key') body''
-}

  -- Time
  -- Tricky: seconds could be either integer or decimal
  AST_AddTime time seconds
    | seconds ^. aNode . aTy == TyPrim TyInteger ||
      seconds ^. aNode . aTy == TyPrim TyDecimal -> do
      ETerm time' TTime <- translateNode time
      seconds'          <- translateNode seconds
      pure (ETerm (AddTime time' seconds') TTime)

  AST_Read node table key -> do
    ETerm key' TStr <- translateNode key
    schema <- case schemaFromPact (_aTy node) of
      Left err -> throwError err
      Right x -> pure x
    pure (EObject (Read (TableName (T.unpack table)) schema key') schema)

  AST_At node colName obj -> do
    EObject obj' schema <- translateNode obj
    ETerm colName' TStr <- translateNode colName
    -- let colName' = Literal $ literal $ T.unpack colName
    pure $ case typeFromPact (_aTy node) of
      ty@(EType ty')         -> ETerm   (At schema colName' obj' ty) ty'
      ty@(EObjectTy schema') -> EObject (At schema colName' obj' ty) schema'

  AST_Obj node kvs -> do
    kvs' <- for kvs $ \(k, v) -> do
      let k' = case k of
                 AST_Lit (LString t) -> T.unpack t
                 -- TODO: support non-const keys
                 _ -> undefined
      let ty = case v ^. aNode . aTy of
                 TyPrim TyBool    -> EType TBool
                 TyPrim TyDecimal -> EType TDecimal
                 TyPrim TyInteger -> EType TInt
                 TyPrim TyString  -> EType TStr
                 TyPrim TyTime    -> EType TTime
      v' <- translateNode v
      pure (k', (ty, v'))
    schema <- case schemaFromPact (_aTy node) of
      Left err -> throwError err
      Right x -> pure x
    pure $ EObject (LiteralObject $ Map.fromList kvs') schema

  --
  -- TODO: more cases.
  --

  ast -> throwError (UnexpectedNode "translateNode" ast)

typeFromPact :: Pact.Type Pact.UserType -> EType
typeFromPact ty = case ty of
  TyUser (Pact.Schema _ _ fields _) -> EObjectTy $ Schema $ Map.fromList $ flip map fields $
    \(Arg name ty _info) -> case ty of
      TyPrim TyBool    -> (T.unpack name, EType TBool)
      TyPrim TyDecimal -> (T.unpack name, EType TDecimal)
      TyPrim TyInteger -> (T.unpack name, EType TInt)
      TyPrim TyString  -> (T.unpack name, EType TStr)
      TyPrim TyTime    -> (T.unpack name, EType TTime)
      -- TODO: opaque data

  -- TODO(joel): understand the difference between the TyUser and TySchema cases
  TySchema _ ty' -> typeFromPact ty'

  TyPrim TyBool    -> EType TBool
  TyPrim TyDecimal -> EType TDecimal
  TyPrim TyInteger -> EType TInt
  TyPrim TyString  -> EType TStr
  TyPrim TyTime    -> EType TTime

schemaFromPact :: Pact.Type Pact.UserType -> Either TranslateFailure Schema
schemaFromPact ty = case typeFromPact ty of
  EType _primTy    -> Left $ NotConvertibleToSchema ty
  EObjectTy schema -> Right schema<|MERGE_RESOLUTION|>--- conflicted
+++ resolved
@@ -15,27 +15,19 @@
 import Control.Monad.Fail
 import Control.Monad.Reader
 import qualified Data.Map as Map
-<<<<<<< HEAD
 import Data.Map.Strict (Map)
+import qualified Data.Set as Set
 import Data.SBV (literal)
 import Data.Text (Text)
-=======
-import qualified Data.Set as Set
+import qualified Data.Text as T
 import Data.Thyme (parseTime)
-import Data.Traversable (for)
-import Pact.Types.Lang hiding (Term, TableName, TObject, EObject, Type)
-import Pact.Types.Typecheck hiding (Var, Schema, Object)
-import qualified Pact.Types.Typecheck as TC
-import System.Locale (defaultTimeLocale)
-import Data.SBV hiding (Satisfiable, Unsatisfiable, Unknown, ProofError, name)
->>>>>>> 533d1035
-import qualified Data.Text as T
 import Data.Traversable (for)
 import Data.Type.Equality
 import Pact.Types.Lang (Literal(..), Type(..), PrimType(..), Arg(..))
 import qualified Pact.Types.Lang as Pact
 import Pact.Types.Typecheck hiding (Var, Schema, Object)
 import qualified Pact.Types.Typecheck as Pact
+import System.Locale (defaultTimeLocale)
 
 import Pact.Analyze.Patterns
 import Pact.Analyze.Types
@@ -157,7 +149,7 @@
 
   AST_NFun _node "time" [AST_Lit (LString timeLit)]
     | Just timeLit'
-      <- parseTime defaultTimeLocale simpleISO8601 (unpack timeLit)
+      <- parseTime defaultTimeLocale Pact.simpleISO8601 (T.unpack timeLit)
     -> pure $ ETerm (Literal (literal (mkTime timeLit'))) TTime
 
   AST_NFun_Basic fn args ->
@@ -198,22 +190,6 @@
         mkArith :: TranslateM ETerm
         mkArith = case args of
           [a, b] -> do
-<<<<<<< HEAD
-            ETerm a' TInt <- translateNode a
-            ETerm b' TInt <- translateNode b
-            -- case typeEq ta tb of
-            --   Just Refl -> pure $ ETerm (Arith Sub [a', b']) TInt
-            --   _         -> throwError (TypeMismatch (EType ta) (EType tb))
-            case fn of
-              "-"   -> pure $ ETerm (Arith Sub [a', b']) TInt
-              "+"   -> pure $ ETerm (Arith Add [a', b']) TInt
-              "*"   -> pure $ ETerm (Arith Mul [a', b']) TInt
-              "/"   -> pure $ ETerm (Arith Div [a', b']) TInt
-              "^"   -> pure $ ETerm (Arith Pow [a', b']) TInt
-              "mod" -> pure $ ETerm (Arith Mod [a', b']) TInt
-              "log" -> pure $ ETerm (Arith Log [a', b']) TInt
-              _     -> throwError $ MalformedLogicalOp fn args
-=======
             ETerm a' aTy <- translateNode a
             ETerm b' bTy <- translateNode b
             if
@@ -244,7 +220,6 @@
                 (TDecimal, TInt, "ceiling") -> pure $ ETerm (RoundingLikeOp2 Ceiling a' b') TDecimal
                 (TDecimal, TInt, "floor")   -> pure $ ETerm (RoundingLikeOp2 Floor a' b') TDecimal
                 _ -> throwError $ MalformedArithOp fn args
->>>>>>> 533d1035
           [a] -> do
             ETerm a' ty <- translateNode a
             case (fn, ty) of
