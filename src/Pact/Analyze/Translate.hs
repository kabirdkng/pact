{-# LANGUAGE DataKinds                  #-}
{-# LANGUAGE FlexibleContexts           #-}
{-# LANGUAGE GADTs                      #-}
{-# LANGUAGE GeneralizedNewtypeDeriving #-}
{-# LANGUAGE LambdaCase                 #-}
{-# LANGUAGE MonadFailDesugaring        #-}
{-# LANGUAGE MultiParamTypeClasses      #-}
{-# LANGUAGE MultiWayIf                 #-}
{-# LANGUAGE OverloadedStrings          #-}
{-# LANGUAGE PatternSynonyms            #-}
{-# LANGUAGE Rank2Types                 #-}
{-# LANGUAGE ScopedTypeVariables        #-}
{-# LANGUAGE TemplateHaskell            #-}
{-# LANGUAGE TypeApplications           #-}
{-# LANGUAGE TypeFamilies               #-}
{-# LANGUAGE ViewPatterns               #-}

module Pact.Analyze.Translate where

import qualified Algebra.Graph              as Alga
import           Control.Applicative        (Alternative (empty))
import           Control.Lens               (Lens', at, cons, makeLenses, snoc,
                                             to, use, view, zoom, (%=), (%~),
                                             (+~), (.=), (.~), (<>~), (?=),
                                             (^.))
import           Control.Monad              (join, replicateM, (>=>))
import           Control.Monad.Except       (Except, MonadError, throwError)
import           Control.Monad.Fail         (MonadFail (fail))
import           Control.Monad.Reader       (MonadReader (local),
                                             ReaderT (runReaderT))
import           Control.Monad.State.Strict (MonadState, StateT, evalStateT,
                                             modify', runStateT)
import           Data.Foldable              (foldl', for_)
import qualified Data.Map                   as Map
import           Data.Map.Strict            (Map)
import           Data.Maybe                 (fromMaybe, isNothing)
import           Data.Proxy                 (Proxy)
import qualified Data.Set                   as Set
import           Data.Text                  (Text)
import qualified Data.Text                  as T
import           Data.Thyme                 (parseTime)
import           Data.Traversable           (for)
import           Data.Type.Equality         ((:~:) (Refl))
import           GHC.Natural                (Natural)
import           GHC.TypeLits
import           System.Locale              (defaultTimeLocale)

import           Pact.Types.Lang            (Info, Literal (..), Type (TyFun, TyPrim, TySchema, TyUser, TyVar))
import qualified Pact.Types.Lang            as Pact
import           Pact.Types.Persistence     (WriteType)
import           Pact.Types.Typecheck       (AST, Named (Named), Node, aId,
                                             aNode, aTy, tiName, _aTy)
import qualified Pact.Types.Typecheck       as Pact
import           Pact.Types.Util            (tShow)

import           Pact.Analyze.Feature       hiding (TyFun, TyVar, Var, col,
                                             list, obj, str, time)
import           Pact.Analyze.Patterns
import           Pact.Analyze.Types
import           Pact.Analyze.Util

-- * Translation types

data TranslateFailure = TranslateFailure
  { _translateFailureInfo :: !Info
  , _translateFailure     :: !TranslateFailureNoLoc
  } deriving Show

data TranslateFailureNoLoc
  = BranchesDifferentTypes EType EType
  | NonStringLitInBinding (AST Node)
  | EmptyBody
  | MalformedArithOp Text [AST Node]
  | MalformedLogicalOp Text [AST Node]
  | MalformedComparison Text [AST Node]
  | NotConvertibleToSchema (Pact.Type Pact.UserType)
  | TypeMismatch EType EType
  | UnexpectedNode (AST Node)
  | MissingConcreteType (Pact.Type Pact.UserType)
  | MonadFailure String
  | NonStaticColumns (AST Node)
  | BadNegationType (AST Node)
  | BadTimeType (AST Node)
  | NonConstKey (AST Node)
  | FailedVarLookup Text
  | NoPacts (AST Node)
  | NoKeys (AST Node)
  | NoReadMsg (AST Node)
  | DeprecatedList Node
  | SimpleTypeRequired
  | TypeError Node
  | FreeVarInvariantViolation Text
  | UnhandledType Node (Pact.Type Pact.UserType)
  | SortLiteralObjError String (Existential (Core Term))
  deriving (Eq, Show)

describeTranslateFailureNoLoc :: TranslateFailureNoLoc -> Text
describeTranslateFailureNoLoc = \case
  BranchesDifferentTypes t1 t2 -> "two branches unexpectedly have different types: (" <> tShow t1 <> ") vs (" <> tShow t2 <> ")"
  NonStringLitInBinding ast -> "We only support analysis of binding forms (bind / with-read) binding string literals. Instead we found " <> tShow ast
  EmptyBody -> "can't translate an empty body"
  MalformedArithOp op args -> "Unsupported arithmetic op " <> op <> " with args " <> tShow args
  MalformedLogicalOp op args -> "Unsupported logical op " <> op <> " with args " <> tShow args
  MalformedComparison op args -> "Unsupported comparison op " <> op <> " with args " <> tShow args
  NotConvertibleToSchema ty -> "Expected a schema, but found " <> tShow ty
  TypeMismatch ty1 ty2 -> "Type mismatch: (" <> tShow ty1 <> ") vs (" <> tShow ty2 <> ")"
  -- Uncomment for debugging
  -- UnexpectedNode ast -> "Unexpected node in translation: " <> tShow ast
  UnexpectedNode _ast -> "Analysis doesn't support this construct yet"
  MissingConcreteType ty -> "The typechecker should always produce a concrete type, but we found " <> tShow ty
  MonadFailure str -> "Translation failure: " <> T.pack str
  NonStaticColumns col -> "When reading only certain columns we require all columns to be concrete in order to do analysis. We found " <> tShow col
  BadNegationType node -> "Invalid: negation of a non-integer / decimal: " <> tShow node
  BadTimeType node -> "Invalid: days / hours / minutes applied to non-integer / decimal: " <> tShow node
  NonConstKey k -> "Pact can currently only analyze constant keys in objects. Found " <> tShow k
  FailedVarLookup varName -> "Failed to look up a variable (" <> varName <> "). This likely means the variable wasn't properly bound."
  NoPacts _node -> "Analysis of pacts is not yet supported"
  NoKeys _node  -> "`keys` is not yet supported"
  NoReadMsg _ -> "`read-msg` is not yet supported"
  DeprecatedList node -> "Analysis doesn't support the deprecated `list` function -- please update to literal list syntax: " <> tShow node
  SimpleTypeRequired -> "Lists are currently limited to holding simply-typed objects"
  TypeError node -> "\"impossible\" post-typechecker type error in node: " <> tShow node
  FreeVarInvariantViolation msg -> msg
  UnhandledType node ty -> "Found a type we don't know how to translate yet: " <> tShow ty <> " at node: " <> tShow node
  SortLiteralObjError msg tm -> T.pack $ msg ++ show tm

data TranslateEnv
  = TranslateEnv
    { _teInfo           :: Info
    , _teNodeVars       :: Map Node (Munged, VarId)
    , _teRecoverability :: Recoverability
    , _teScopesEntered  :: Natural

    -- How to generate the next tag and vertex ids. Usually this is via @genId@
    -- (see @mkTranslateEnv@) but in testing these return a constant @0@.
    , _teGenTagId       :: forall m. MonadState TagId  m => m TagId
    , _teGenVertex      :: forall m. MonadState Vertex m => m Vertex
    }

mkTranslateEnv :: Info -> [Arg] -> TranslateEnv
mkTranslateEnv info args
  = TranslateEnv info nodeVars mempty 0 (genId id) (genId id)
  where
    -- NOTE: like in Check's moduleFunChecks, this assumes that toplevel
    -- function arguments are the only variables for which we do not use munged
    -- names:
    nodeVars = foldl'
      (\m (Arg nm vid node _ety) ->
        Map.insert node (coerceUnmungedToMunged nm, vid) m)
      Map.empty
      args

    coerceUnmungedToMunged :: Unmunged -> Munged
    coerceUnmungedToMunged (Unmunged nm) = Munged nm

data TranslateState
  = TranslateState
    { _tsNextTagId     :: TagId
    , _tsNextVarId     :: VarId
    , _tsGraph         :: Alga.Graph Vertex
      -- ^ The execution graph we've built so far. This is expanded upon as we
      -- translate an entire function.
    , _tsPathHead      :: Vertex
      -- ^ The "latest" vertex/current path of the graph. This starts out as
      -- the single initial vertex. it splits into two if we hit a conditional,
      -- and rejoins afterwards.
    , _tsNextVertex    :: Vertex
    , _tsEdgeEvents    :: Map Edge [TraceEvent]
      -- ^ Events added to each new 'Edge' upon creating a new 'Vertex' which
      -- closes/completes the 'Edge'.
    , _tsPendingEvents :: SnocList TraceEvent
      -- ^ Events being accumulated until the creation of the next 'Vertex'.
    , _tsCurrentPath   :: Path
      -- ^ Path to be associated with the 'Edge' formed by the creation of the
      -- next 'Vertex'.
    , _tsPathEdges     :: Map Path [Edge]
      -- ^ Graph edges corresponding to a given execution "path".
      --
      -- 'TraceSubpathStart's are emitted once for each path: at the start of
      -- an execution trace, and at the beginning of either side of a
      -- conditional. After a conditional, we resume the path from before the
      -- conditional. Either side of a conditional will contain a minimum of
      -- two edges: splitting away from the other branch, and then rejoining
      -- back to the other branch at the join point. The following program:
      --
      --     (defun test ()
      --       (if true 1 2))
      --
      -- will result in the following diagram, with six total edges (where /,
      -- \, and - are edges):
      --        .
      --       / \
      --     ->   ->
      --       \./
      --
      -- The initial edge leading into the conditional, two for each branch,
      -- and a final edge after the two branches have rejoined one another. We
      -- must have two edges for each branch so that we can unambiguously talk
      -- about either branch in our graph representation, where we only one
      -- permit one edge in a given direction between two vertices.
      --
      -- Also note that in the presence of nested conditionals, these
      -- "branch-out" and "rejoin" edges will not be contiguous in the graph on
      -- the side of the outer conditional which contains the nested
      -- conditional:
      --       ......
      --     _/  .   \_
      --      \ / \ _/
      --        \./
      --
      -- We track all of the edges for each path so that we can determine the
      -- subset of edges on the graph that form the upper bound for the edges
      -- that are reached during a particular execution trace. We say "upper
      -- bound" here because some traces will not execute entirely to the end
      -- of the program due to the use of e.g. @enforce@ and @enforce-keyset@.
      --
      -- There's one more scenario where we start subpaths: for each of the
      -- "cases" of an @enforce-one@. Here's an example with three cases:
      --
      --     (enforce-one [case-1 case-2 case-3])
      --
      --     \____        <- case-1 runs, always
      --      \___ ._     <- case-2 runs if case-1 fails
      --       \__        <- case-3 runs if case-2 fails
      --
      -- The \ edges correspond to the execution of each case. The _ edges
      -- correspond to successful exit early due to the lack of a failure.
      -- These three "success" edges all join together at the same vertex.
    , _tsFoundVars     :: [(VarId, Text, EType)]
    }

makeLenses ''TranslateFailure
makeLenses ''TranslateEnv
makeLenses ''TranslateState

instance HasVarId TranslateState where
  varId = tsNextVarId

class HasInfo e where
  envInfo :: Lens' e Info

instance HasInfo Info where
  envInfo = id

instance HasInfo TranslateEnv where
  envInfo = teInfo

newtype TranslateM a
  = TranslateM
    { unTranslateM :: ReaderT TranslateEnv
                        (StateT TranslateState
                          (Except TranslateFailure))
                        a
    }
  deriving (Functor, Applicative, Monad, MonadReader TranslateEnv,
    MonadState TranslateState, MonadError TranslateFailure)

instance MonadFail TranslateM where
  fail s = do
    info <- view envInfo
    throwError (TranslateFailure info (MonadFailure s))

-- * Translation

emit :: TraceEvent -> TranslateM ()
emit event = modify' $ tsPendingEvents %~ flip snoc event

-- | Call when entering a node to set the current context
withNodeContext :: Node -> TranslateM a -> TranslateM a
withNodeContext node = local (envInfo .~ nodeToInfo node)

-- | Call when entering an ast node to set the current context
withAstContext :: AST Node -> TranslateM a -> TranslateM a
withAstContext ast = local (envInfo .~ astToInfo ast)

withNestedRecoverability :: Recoverability -> TranslateM a -> TranslateM a
withNestedRecoverability r = local $ teRecoverability <>~ r

withNewScope
  :: ScopeType
  -> [Located Binding]
  -> TagId
  -> TranslateM ETerm
  -> TranslateM ETerm
withNewScope scopeType bindings retTid act = local (teScopesEntered +~ 1) $ do
  depth <- view teScopesEntered
  emit $ TracePushScope depth scopeType bindings
  res <- act
  let ty = existentialType res
  emit $ TracePopScope depth scopeType retTid ty
  pure res

genTagId :: TranslateM TagId
genTagId = TranslateM $ zoom tsNextTagId $ join $ view teGenTagId

nodeInfo :: Node -> Info
nodeInfo node = node ^. aId . Pact.tiInfo

startSubpath :: Path -> TranslateM ()
startSubpath p = do
  tsCurrentPath .= p
  emit $ TraceSubpathStart p

startNewSubpath :: TranslateM Path
startNewSubpath = do
  p <- Path <$> genTagId
  startSubpath p
  pure p

tagDbAccess
  :: (ESchema -> Located TagId -> TraceEvent)
  -> Node
  -> ESchema
  -> TranslateM TagId
tagDbAccess mkEvent node schema = do
  tid <- genTagId
  emit $ mkEvent schema (Located (nodeInfo node) tid)
  pure tid

tagRead :: Node -> ESchema -> TranslateM TagId
tagRead = tagDbAccess TraceRead

tagWrite :: WriteType -> Node -> ESchema -> TranslateM TagId
tagWrite = tagDbAccess . TraceWrite

tagAssert :: Node -> TranslateM TagId
tagAssert node = do
  tid <- genTagId
  recov <- view teRecoverability
  emit $ TraceAssert recov $ Located (nodeInfo node) tid
  pure tid

tagGuard :: Node -> TranslateM TagId
tagGuard node = do
  tid <- genTagId
  recov <- view teRecoverability
  emit $ TraceGuard recov $ Located (nodeInfo node) tid
  pure tid

-- Note: uses left-biased union to prefer new vars
withNodeVars :: Map Node (Munged, VarId) -> TranslateM a -> TranslateM a
withNodeVars nodeVars = local (teNodeVars %~ Map.union nodeVars)

maybeTranslateUserType :: Pact.UserType -> Maybe QType
maybeTranslateUserType (Pact.Schema _ _ [] _) = Just $ EType $ mkSObject SNil'
maybeTranslateUserType (Pact.Schema a b (Pact.Arg name ty _:tys) c) = do
  EType (SObject tys') <- maybeTranslateUserType $ Pact.Schema a b tys c
  EType ty'            <- maybeTranslateType ty
  withSing ty' $ withTypeable ty' $
    case someSymbolVal (T.unpack name) of
      SomeSymbol (_ :: Proxy sym) ->
        -- we can use @SObjectUnsafe@ here instead of @mkSObject@ because we
        -- @insert@ the new column.
        Just $ EType $ SObjectUnsafe $ SingList $
          insert (SSymbol @sym) ty' (UnSingList tys')

maybeTranslateUserType' :: Pact.UserType -> Maybe EType
maybeTranslateUserType' = maybeTranslateUserType >=> downcastQType

maybeTranslateType :: Pact.Type Pact.UserType -> Maybe EType
maybeTranslateType = maybeTranslateType' >=> downcastQType

-- A helper to translate types that doesn't know how to handle user types
-- itself
maybeTranslateType' :: Pact.Type Pact.UserType -> Maybe QType
maybeTranslateType' = \case
  TyUser a -> maybeTranslateUserType a

  -- TODO(joel): understand the difference between the TyUser and TySchema cases
<<<<<<< HEAD
  TySchema Pact.TyTable _ -> pure QTable
  TySchema _ ty'          -> maybeTranslateType' ty'
  TyPrim Pact.TyBool      -> pure $ EType SBool
  TyPrim Pact.TyDecimal   -> pure $ EType SDecimal
  TyPrim Pact.TyInteger   -> pure $ EType SInteger
  TyPrim Pact.TyString    -> pure $ EType SStr
  TyPrim Pact.TyTime      -> pure $ EType STime
  TyPrim (Pact.TyGuard _) -> pure $ EType SGuard
=======
  TySchema Pact.TyTable _ _ -> pure QTable
  TySchema _ ty' _   -> maybeTranslateType' f ty'

  TyPrim TyBool    -> pure $ EType TBool
  TyPrim TyDecimal -> pure $ EType TDecimal
  TyPrim TyInteger -> pure $ EType TInt
  TyPrim TyString  -> pure $ EType TStr
  TyPrim TyTime    -> pure $ EType TTime
  TyPrim (TyGuard (Just GTyKeySet))  -> pure $ EType TKeySet
>>>>>>> d1742b76

  -- Pretend any and an unknown var are the same -- we can't analyze either of
  -- them.
  -- TODO(joel): revisit this assumption
  TyVar (Pact.SchemaVar (Pact.TypeVarName "table")) -> pure QTable
  TyVar _                                           -> pure $ EType SAny
  Pact.TyAny                                        -> pure $ EType SAny
  Pact.TyList a -> do
    ty <- maybeTranslateType' a
    case ty of
      EType ty' -> pure $ EType $ SList ty'
      _         -> empty

  --
  -- TODO: handle these:
  --
  TyPrim Pact.TyValue -> empty
  TyFun _             -> empty

throwError'
  :: (MonadError TranslateFailure m, MonadReader r m, HasInfo r)
  => TranslateFailureNoLoc -> m a
throwError' err = do
  info <- view envInfo
  throwError $ TranslateFailure info err

-- | Generates a new 'Vertex', setting it as the head. Does *not* add this new
-- 'Vertex' to the graph.
issueVertex :: TranslateM Vertex
issueVertex = do
  v <- TranslateM $ zoom tsNextVertex $ join $ view teGenVertex
  tsPathHead .= v
  pure v

-- | Flushes-out events accumulated for the current edge of the execution path.
flushEvents :: TranslateM [TraceEvent]
flushEvents = do
  ConsList pathEvents <- use tsPendingEvents
  tsPendingEvents .= mempty
  pure pathEvents

addPathEdge :: Path -> Edge -> TranslateM ()
addPathEdge path e =
  tsPathEdges.at path %= pure . cons e . fromMaybe []

-- | Extends the previous path head to a new 'Vertex', flushing accumulated
-- events to 'tsEdgeEvents'.
extendPath :: TranslateM Vertex
extendPath = do
  path <- use tsCurrentPath
  v    <- use tsPathHead
  v'   <- issueVertex
  tsGraph %= Alga.overlay (Alga.edge v v')
  edgeTrace <- flushEvents
  let e = (v, v')
  tsEdgeEvents.at e ?= edgeTrace
  addPathEdge path e
  pure v'

-- | Extends multiple separate paths to a single join point. Assumes that each
-- 'Vertex' was created via 'extendPath' before invocation, and thus
-- 'tsPendingEvents' is currently empty.
joinPaths :: [(Vertex, Path)] -> TranslateM ()
joinPaths branches = do
  let vs = map fst branches
  v' <- issueVertex
  tsGraph %= Alga.overlay (Alga.vertices vs `Alga.connect` pure v')
  for_ branches $ \(v, path) -> do
    isNewPath <- use $ tsPathEdges.at path.to isNothing
    let rejoinEdge = (v, v')
    tsEdgeEvents.at rejoinEdge ?= [TraceSubpathStart path | isNewPath]
    addPathEdge path rejoinEdge

translateType
  :: (MonadError TranslateFailure m, MonadReader r m, HasInfo r)
  => Node -> m EType
translateType node = case _aTy node of
  (maybeTranslateType -> Just ety) -> pure ety
  ty                               -> throwError' $ UnhandledType node ty

translateArg
  :: ( MonadState s m
     , HasVarId s
     , MonadReader r m
     , HasInfo r
     , MonadError TranslateFailure m
     )
  => Named Node
  -> m Arg
translateArg (Named nm node _) = do
  vid <- genVarId
  ety <- translateType node
  pure (Arg (Unmunged nm) vid node ety)

translateBinding :: Named Node -> TranslateM (Located Binding)
translateBinding (Named unmunged' node _) = do
  vid <- genVarId
  let munged = node ^. aId.tiName.to Munged
      info   = node ^. aId . Pact.tiInfo
  varType <- translateType node
  pure $ Located info $ Binding vid (Unmunged unmunged') munged varType

translateBody :: [AST Node] -> TranslateM ETerm
translateBody = \case
  []       -> do
    info <- view envInfo
    throwError $ TranslateFailure info EmptyBody
  [ast]    -> translateNode ast
  ast:asts -> do
    ast'                 <- translateNode ast
    Some ty asts' <- translateBody asts
    pure $ Some ty $ Sequence ast' asts'

translateLet :: ScopeType -> [(Named Node, AST Node)] -> [AST Node] -> TranslateM ETerm
translateLet scopeTy (unzip -> (bindingAs, rhsAs)) body = do
  bindingTs <- traverse translateBinding bindingAs
  rhsETs <- traverse translateNode rhsAs

  retTid <- genTagId

  let -- Wrap the 'Term' body of clauses in a 'Let' for each of the bindings
      wrapWithLets :: Term a -> Term a
      wrapWithLets tm = foldr
        (\(rhsET, Located _ (Binding vid _ (Munged munged) _)) body' ->
          Let munged vid retTid rhsET body')
        tm
        (zip rhsETs bindingTs)

      nodeVars :: Map Node (Munged, VarId)
      nodeVars = Map.fromList
        [ (node, (munged, vid))
        | ((Named _ node _), _located -> Binding vid _ munged _)
            <- zip bindingAs bindingTs
        ]

  fmap (mapExistential wrapWithLets) $
    withNewScope scopeTy bindingTs retTid $
      withNodeVars nodeVars $
        translateBody body

translateObjBinding
  :: [(Named Node, AST Node)]
  -> SingTy ('TyObject m)
  -> [AST Node]
  -> ETerm
  -> TranslateM ETerm
translateObjBinding pairs schema bodyA rhsT = do
  let bindingAs = fst $ unzip pairs
  bindingTs <- traverse translateBinding bindingAs
  cols <- for pairs $ \case
    (_, AST_StringLit colName) ->
      pure $ T.unpack colName
    (Named _ node _, x) ->
      withNodeContext node $ throwError' $ NonStringLitInBinding x

  retTid <- genTagId

  -- We create one synthetic binding for the object, which then only the column
  -- bindings use.
  objBindingId <- genVarId
  let objVar = CoreTerm $ Var objBindingId "binding"

  --
  -- TODO: we might want to only create a single Let here, with a binding for
  --       each column. at the moment we create a new Let for each binding. a
  --       single let would be slightly more elegant for generating assertions
  --       for tags during evaluation as well. with this current elaboration,
  --       we would generate @n@ extra/unnecessary assertions for @n@ columns
  --       (because we currently generate @n+1@ lets -- one synthetic binding
  --       for the object, and one for each column.
  --

  let wrapWithLets :: Term a -> Term a
      wrapWithLets innerBody = Let "binding" objBindingId retTid rhsT $
        -- NOTE: *left* fold for proper shadowing/overlapping name semantics:
        foldl'
          (\body ( colName
                 , Located _ (Binding vid _ (Munged varName) (EType ty))
                 ) ->
            let colTerm = StrLit @Term colName
                rhs = Some ty $ CoreTerm $ ObjAt schema colTerm objVar
            in Let varName vid retTid rhs body)
          innerBody
          (zip cols bindingTs)

      nodeVars :: Map Node (Munged, VarId)
      nodeVars = Map.fromList
        [ (node, (munged, vid))
        | ((Named _ node _), _located -> Binding vid _ munged _)
            <- zip bindingAs bindingTs
        ]

  fmap (mapExistential wrapWithLets) $
    withNewScope ObjectScope bindingTs retTid $
      withNodeVars nodeVars $
        translateBody bodyA

pattern EmptyList :: Term ('TyList a)
pattern EmptyList = CoreTerm (Lit [])

translateNamedGuard :: AST Node -> TranslateM ETerm
translateNamedGuard strA = do
  Some SStr strT <- translateNode strA
  tid <- tagGuard $ strA ^. aNode
  return $ Some SBool $ Enforce Nothing $ GuardPasses tid $ MkKsRefGuard strT

translateGuard :: AST Node -> TranslateM ETerm
translateGuard guardA = do
  Some SGuard guardT <- translateNode guardA
  tid <- tagGuard $ guardA ^. aNode
  return $ Some SBool $ Enforce Nothing $ GuardPasses tid guardT

translateNode :: AST Node -> TranslateM ETerm
translateNode astNode = withAstContext astNode $ case astNode of
  AST_Let bindings body ->
    translateLet LetScope bindings body

  AST_InlinedApp nm bindings body ->
    translateLet (FunctionScope nm) bindings body

  AST_Var node -> do
    mVar     <- view $ teNodeVars.at node
    EType ty <- translateType node
    (Munged varName, vid) <- case mVar of
      Just x  -> pure x
      Nothing -> do
        vid <- genVarId
        let tcName = node ^. aId . tiName
        tsFoundVars %= cons (vid, tcName, EType ty)
        pure (Munged tcName, vid)
    pure $ Some ty $ CoreTerm $ Var vid varName

  -- Int
  AST_NegativeLit l -> case l of
    LInteger i -> pure $ Some SInteger $ inject @(Numerical Term) $
      IntUnaryArithOp Negate $ Lit' i
    LDecimal d -> pure $ Some SDecimal $ inject @(Numerical Term) $
      DecUnaryArithOp Negate $ Lit' $ fromPact decimalIso d
    _          -> throwError' $ BadNegationType astNode

  AST_Lit l -> case l of
    LInteger i -> pure $ Some SInteger $ Lit' i
    LBool b    -> pure $ Some SBool    $ Lit' b
    LString s  -> pure $ Some SStr     $ Lit' $ Str $ T.unpack s
    LDecimal d -> pure $ Some SDecimal $ Lit' $ fromPact decimalIso d
    LTime t    -> pure $ Some STime    $ Lit' $ fromPact timeIso t

  AST_NegativeVar node -> do
    Just (Munged name, vid) <- view $ teNodeVars.at node
    EType ty <- translateType node
    case ty of
      SInteger     -> pure $ Some SInteger $ inject $ IntUnaryArithOp Negate $
        CoreTerm $ Var vid name
      SDecimal -> pure $ Some SDecimal $ inject $ DecUnaryArithOp Negate $
        CoreTerm $ Var vid name
      _        -> throwError' $ BadNegationType astNode

  AST_Format formatStr vars -> do
    Some SStr formatStr' <- translateNode formatStr
    vars' <- for vars translateNode
    pure $ Some SStr $ Format formatStr' vars'

  AST_FormatTime formatStr time -> do
    Some SStr formatStr' <- translateNode formatStr
    Some STime time'     <- translateNode time
    pure $ Some SStr $ FormatTime formatStr' time'

  AST_ParseTime formatStr timeStr -> do
    Some SStr formatStr' <- translateNode formatStr
    Some SStr timeStr'   <- translateNode timeStr
    pure $ Some STime $ ParseTime (Just formatStr') timeStr'

  AST_Time timeStr -> do
    Some SStr timeStr' <- translateNode timeStr
    pure $ Some STime $ ParseTime Nothing timeStr'

  AST_Hash val -> do
    val' <- translateNode val
    pure $ Some SStr $ Hash val'

  AST_ReadKeyset nameA -> do
    Some SStr nameT <- translateNode nameA
    return $ Some SGuard $ ReadKeySet nameT

  AST_ReadDecimal nameA -> do
    Some SStr nameT <- translateNode nameA
    return $ Some SDecimal $ ReadDecimal nameT

  AST_ReadInteger nameA -> do
    Some SStr nameT <- translateNode nameA
    return $ Some SInteger $ ReadInteger nameT

  AST_ReadMsg _ -> throwError' $ NoReadMsg astNode

  AST_KeysetRefGuard strA -> do
    Some SStr strT <- translateNode strA
    pure $ Some SGuard $ MkKsRefGuard strT

  AST_Enforce _ cond -> do
    Some SBool condTerm <- translateNode cond
    tid <- tagAssert $ cond ^. aNode
    pure $ Some SBool $ Enforce (Just tid) condTerm

  AST_EnforceGuard_Str strA -> translateNamedGuard strA

  AST_EnforceGuard_Guard guardA -> translateGuard guardA

  AST_EnforceKeyset_Str strA -> translateNamedGuard strA

  AST_EnforceKeyset_Guard guardA -> translateGuard guardA

  AST_EnforceOne node [] -> do
    -- we just emit an event equivalent to one for `(enforce false)` in this
    -- case:
    tid <- tagAssert node
    return $ Some SBool $ EnforceOne $ Left tid

  AST_EnforceOne _ casesA@(_:_) -> do
    let n = length casesA -- invariant: n > 0
        genPath = Path <$> genTagId
    preEnforcePath <- use tsCurrentPath
    -- Generate failure and success paths for each case. We generate and tag
    -- the final failure path, but don't include it in the graph.
    pathPairs <- replicateM n ((,) <$> genPath <*> genPath)

    let (failurePaths, successPaths) = unzip pathPairs
        -- we don't start a new path for the first case -- we *always* run it:
        newPaths :: [Maybe Path]
        newPaths = Nothing : fmap Just (take (pred n) failurePaths)

        recovs :: [Recoverability]
        recovs = (Recoverable <$> take (pred n) failurePaths)
              ++ [Unrecoverable]

    (terms, vertices) <- fmap unzip $
      for (zip3 casesA newPaths recovs) $ \(caseA, mNewPath, recov) -> do
        maybe (pure ()) startSubpath mNewPath
        Some SBool caseT <- withNestedRecoverability recov $
          translateNode caseA
        postVertex <- extendPath
        pure (caseT, postVertex)

    joinPaths $ zip vertices successPaths
    tsCurrentPath .= preEnforcePath
    return $ Some SBool $ EnforceOne $ Right $ zip pathPairs terms

  AST_Days days -> do
    Some daysTy days' <- translateNode days
    case daysTy of
      SInteger -> pure $ Some SInteger $ inject $ IntArithOp Mul (60 * 60 * 24) days'
      SDecimal -> pure $ Some SDecimal $ inject $ DecArithOp Mul (60 * 60 * 24) days'
      _        -> throwError' $ BadTimeType astNode

  AST_Hours hours -> do
    Some hoursTy hours' <- translateNode hours
    case hoursTy of
      SInteger -> pure $ Some SInteger $ inject $ IntArithOp Mul (60 * 60) hours'
      SDecimal -> pure $ Some SDecimal $ inject $ DecArithOp Mul (60 * 60) hours'
      _        -> throwError' $ BadTimeType astNode

  AST_Minutes minutes -> do
    Some minutesTy minutes' <- translateNode minutes
    case minutesTy of
      SInteger -> pure $ Some SInteger $ inject $ IntArithOp Mul 60 minutes'
      SDecimal -> pure $ Some SDecimal $ inject $ DecArithOp Mul 60 minutes'
      _        -> throwError' $ BadTimeType astNode

  AST_NFun _node "time" [AST_Lit (LString timeLit)]
    | Just timeLit'
      <- parseTime defaultTimeLocale Pact.simpleISO8601 (T.unpack timeLit)
    -> pure $ Some STime $ Lit' $ fromPact timeIso timeLit'

  AST_NFun_Basic SModulus [a, b] ->  do
    Some SInteger a' <- translateNode a
    Some SInteger b' <- translateNode b
    pure (Some SInteger (inject $ ModOp a' b'))

  AST_NFun_Basic fn@(toOp comparisonOpP -> Just op) args@[a, b] -> do
    aT <- translateNode a
    bT <- translateNode b
    case (aT, bT) of

      (Some (SList SAny) EmptyList, Some (SList ty) lst) -> do
        op' <- toOp eqNeqP fn ?? MalformedComparison fn args
        pure $ Some SBool $ CoreTerm $ ListEqNeq ty op' EmptyList lst

      (Some (SList ty) lst, Some (SList SAny) EmptyList) -> do
        op' <- toOp eqNeqP fn ?? MalformedComparison fn args
        pure $ Some SBool $ CoreTerm $ ListEqNeq ty op' lst EmptyList

      (Some (SList ta) a', Some (SList tb) b') -> do
        Refl <- singEq ta tb ?? TypeMismatch (EType ta) (EType tb)
        op'  <- toOp eqNeqP fn ?? MalformedComparison fn args
        pure $ Some SBool $ inject $ ListEqNeq ta op' a' b'

      (Some ta@SObject{} a', Some tb@SObject{} b') -> do
        op' <- toOp eqNeqP fn ?? MalformedComparison fn args
        pure $ Some SBool $ inject $ ObjectEqNeq ta tb op' a' b'

      (Some ta a', Some tb b') -> do
        Refl <- singEq ta tb ?? TypeMismatch (EType ta) (EType tb)
        pure $ Some SBool $ inject $ Comparison ta op a' b'

  AST_NFun_Basic fn@(toOp comparisonOpP -> Just _) args
    -> throwError' $ MalformedComparison fn args

  -- logical: not, and, or

  AST_NFun_Basic SLogicalNegation [a] -> do
    Some SBool a' <- translateNode a
    pure $ Some SBool $ inject $ Logical NotOp [a']

  AST_NFun_Basic fn args@[a, b]
    | fn == SLogicalConjunction || fn == SLogicalDisjunction -> do
      Some tyA a' <- translateNode a
      Some tyB b' <- translateNode b
      case (tyA, tyB) of
        (SBool, SBool) -> case fn of
          SLogicalConjunction -> pure $
            Some SBool $ inject $ Logical AndOp [a', b']
          SLogicalDisjunction -> pure $
            Some SBool $ inject $ Logical OrOp [a', b']
          _ -> error "impossible"
        _ -> throwError' $ MalformedLogicalOp fn args

  AST_NFun_Basic fn@(toOp logicalOpP -> Just _) args
    -> throwError' $ MalformedLogicalOp fn args

  -- arithmetic

  AST_NFun_Basic fn@(toOp roundingLikeOpP -> Just op) args@[a, b] -> do
      Some tyA a' <- translateNode a
      Some tyB b' <- translateNode b
      case (tyA, tyB, op) of
        (SDecimal, SInteger, Round)   -> pure $
          Some SDecimal $ inject $ RoundingLikeOp2 op a' b'
        (SDecimal, SInteger, Ceiling) -> pure $
          Some SDecimal $ inject $ RoundingLikeOp2 op a' b'
        (SDecimal, SInteger, Floor)   -> pure $
          Some SDecimal $ inject $ RoundingLikeOp2 op a' b'
        _ -> throwError' $ MalformedArithOp fn args

  AST_NFun_Basic fn@(toOp roundingLikeOpP -> Just op) args@[a] -> do
      Some ty a' <- translateNode a
      case ty of
        SDecimal -> pure $ Some SInteger $ inject $ RoundingLikeOp1 op a'
        _        -> throwError' $ MalformedArithOp fn args

  AST_NFun_Basic fn@(toOp unaryArithOpP -> Just op) args@[a] -> do
      Some ty a' <- translateNode a
      case ty of
        SInteger -> pure $ Some SInteger $ inject $ IntUnaryArithOp op a'
        SDecimal -> pure $ Some SDecimal $ inject $ DecUnaryArithOp op a'
        _        -> throwError' $ MalformedArithOp fn args

  --
  -- NOTE: We don't use a feature symbol here because + is overloaded across
  -- multiple (3) features.
  --
  AST_NFun node fn@"+" args@[a, b] -> do
    EType retTy <- translateType node
    aT          <- translateNode a
    bT          <- translateNode b
    case (aT, bT) of
      (Some ty1@SObject{} o1, Some ty2@SObject{} o2) -> do
        -- Feature 3: object merge
        pure $ Some retTy $ inject $ ObjMerge ty1 ty2 o1 o2
      (Some (SList tyA) a', Some (SList tyB) b') -> do
        Refl <- singEq tyA tyB ?? MalformedArithOp fn args
        -- Feature 4: list concatenation
        pure $ Some (SList tyA) $ inject $ ListConcat tyA a' b'
      (Some tyA a', Some tyB b') ->
        case (tyA, tyB) of
          -- Feature 1: string concatenation
          (SStr, SStr)         -> pure $ Some SStr $ inject $ StrConcat a' b'
          -- Feature 2: arithmetic addition
          (SInteger, SInteger) -> pure $ Some SInteger $ inject $ IntArithOp Add a' b'
          (SDecimal, SDecimal) -> pure $ Some SDecimal $ inject $ DecArithOp Add a' b'
          (SInteger, SDecimal) -> pure $ Some SDecimal $ inject $ IntDecArithOp Add a' b'
          (SDecimal, SInteger) -> pure $ Some SDecimal $ inject $ DecIntArithOp Add a' b'
          _ -> throwError' $ MalformedArithOp fn args

  AST_NFun_Basic fn@(toOp arithOpP -> Just op) args@[a, b] -> do
      Some tyA a' <- translateNode a
      Some tyB b' <- translateNode b
      case (tyA, tyB) of
        (SInteger, SInteger)         -> pure $
          Some SInteger $ inject $ IntArithOp op a' b'
        (SDecimal, SDecimal) -> pure $
          Some SDecimal $ inject $ DecArithOp op a' b'
        (SInteger, SDecimal)     -> pure $
          Some SDecimal $ inject $ IntDecArithOp op a' b'
        (SDecimal, SInteger)     -> pure $
          Some SDecimal $ inject $ DecIntArithOp op a' b'
        _ -> throwError' $ MalformedArithOp fn args

  AST_NFun_Basic fn@(toOp arithOpP -> Just _) args
    -> throwError' $ MalformedArithOp fn args

  AST_NFun _node "length" [a] -> do
    Some SStr a' <- translateNode a
    pure $ Some SInteger $ CoreTerm $ StrLength a'

  AST_NFun node (toOp writeTypeP -> Just writeType) [ShortTableName tn, row, obj] -> do
    Some SStr row'                   <- translateNode row
    Some objTy@(SObject schema) obj' <- translateNode obj
    tid                              <- tagWrite writeType node $ ESchema schema
    pure $ Some SStr $
      Write objTy writeType tid (TableName (T.unpack tn)) row' obj'

  AST_If _ cond tBranch fBranch -> do
    Some SBool cond' <- translateNode cond
    preTestPath      <- use tsCurrentPath
    postTest         <- extendPath
    truePath         <- startNewSubpath
    Some ta a        <- translateNode tBranch
    postTrue         <- extendPath
    tsPathHead .= postTest -- reset to before true branch
    falsePath <- startNewSubpath
    Some tb b <- translateNode fBranch
    postFalse <- extendPath
    joinPaths [(postTrue, truePath), (postFalse, falsePath)]
    tsCurrentPath .= preTestPath -- reset to before conditional
    Refl <- singEq ta tb ?? BranchesDifferentTypes (EType ta) (EType tb)
    pure $ Some ta $ IfThenElse ta cond' (truePath, a) (falsePath, b)

  AST_NFun _node "str-to-int" [s] -> do
    Some SStr s' <- translateNode s
    pure $ Some SInteger $ CoreTerm $ StrToInt s'

  AST_NFun _node "str-to-int" [b, s] -> do
    Some SInteger b' <- translateNode b
    Some SStr s'     <- translateNode s
    pure $ Some SInteger $ CoreTerm $ StrToIntBase b' s'

  AST_NFun _node "pact-version" [] -> pure $ Some SStr PactVersion

  AST_WithRead node table key bindings schemaNode body -> do
    EType objTy@(SObject schema) <- translateType schemaNode
    Some SStr key'               <- translateNode key
    tid                          <- tagRead node $ ESchema schema
    let readT = Some objTy $
          Read objTy tid (TableName (T.unpack table)) key'
    withNodeContext node $ translateObjBinding bindings objTy body readT

  AST_Bind node objectA bindings schemaNode body -> do
    EType objTy@SObject{} <- translateType schemaNode
    objectT               <- translateNode objectA
    withNodeContext node $ translateObjBinding bindings objTy body objectT

  AST_AddTime time seconds
    | seconds ^. aNode . aTy == TyPrim Pact.TyInteger ||
      seconds ^. aNode . aTy == TyPrim Pact.TyDecimal -> do
      Some STime time' <- translateNode time
      Some ty seconds' <- translateNode seconds

      case ty of
        SInteger ->
          pure $ Some STime $ CoreTerm $ IntAddTime time' seconds'
        SDecimal ->
          pure $ Some STime $ CoreTerm $ DecAddTime time' seconds'
        _ -> throwError' $ MonadFailure $
          "Unexpected type for seconds in add-time " ++ show ty

  AST_Read node table key -> do
    Some SStr key'               <- translateNode key
    EType objTy@(SObject schema) <- translateType node
    tid                          <- tagRead node $ ESchema schema
    pure $ Some objTy $ Read objTy tid (TableName (T.unpack table)) key'

  -- Note: this won't match if the columns are not a list literal
  AST_ReadCols node table key columns -> do
    Some SStr key' <- translateNode key

    -- this object type contains all the fields in the schema
    EType tableObjTy@(SObject tableSchema) <- translateType node

    litColumns <- for columns $ \case
      AST_Lit (LString col) -> pure $ T.unpack col
      bad                   -> throwError' $ NonStaticColumns bad

    let columnSet = Set.fromList litColumns

        -- the filtered schema contains only the columns we want
        eFilteredSchema = foldrSingList
          (ESchema SNil')
          (\k ty (ESchema subSchema) ->
            if symbolVal k `Set.member` columnSet
            then ESchema $ SCons' k ty subSchema
            else ESchema subSchema)
          tableSchema

    case eFilteredSchema of
      ESchema filteredSchema -> do
        let filteredObjTy = mkSObject filteredSchema
        tid <- tagRead node $ ESchema tableSchema
        pure $ Some filteredObjTy $
          CoreTerm $ ObjTake tableObjTy
            (CoreTerm (LiteralList SStr (CoreTerm . Lit . Str <$> litColumns)))
            (Read tableObjTy tid (TableName (T.unpack table)) key')

  AST_At node index obj -> do
    obj'     <- translateNode obj
    EType ty <- translateType node
    case obj' of
      Some objTy@SObject{} obj'' -> do
        Some SStr colName <- translateNode index
        pure $ Some ty $ CoreTerm $ ObjAt objTy colName obj''
      Some (SList listOfTy) list -> do
        Some SInteger index' <- translateNode index
        pure $ Some listOfTy $ CoreTerm $ ListAt listOfTy index' list
      _ -> throwError' $ TypeError node

  AST_Obj _node kvs -> do
    kvs' <- for kvs $ \(k, v) -> do
      k' <- case k of
        AST_Lit (LString t) -> pure t
        -- TODO: support non-const keys
        _                   -> throwError' $ NonConstKey k
      v' <- translateNode v
      pure (k', v')
    Some objTy litObj
      <- mkLiteralObject (fmap throwError' . SortLiteralObjError) kvs'
    pure $ Some objTy $ CoreTerm litObj

  AST_NFun node "list" _ -> throwError' $ DeprecatedList node

  AST_List node elems -> do
    elems' <- traverse translateNode elems
    Some ty litList <- mkLiteralList elems' ?? TypeError node
    pure $ Some ty $ CoreTerm litList

  AST_Contains node val collection -> do
    Some needleTy needle <- translateNode val
    collection'          <- translateNode collection
    case collection' of
      Some SStr haystack -> case needleTy of
        SStr -> pure $ Some SBool $ CoreTerm $ StrContains needle haystack
        _    -> throwError' $ TypeError node
      Some (SList ty) haystack -> do
        Refl <- singEq needleTy ty ?? TypeError node
        pure $ Some SBool $ CoreTerm $ ListContains ty needle haystack
      Some objTy@SObject{} obj -> case needleTy of
        SStr -> pure $ Some SBool $ CoreTerm $ ObjContains objTy needle obj
        _    -> throwError' $ TypeError node
      Some _ _ -> throwError' $ TypeError node

  AST_Reverse _node list -> do
    Some ty'@(SList elemTy) list' <- translateNode list
    pure $ Some ty' $ CoreTerm $ ListReverse elemTy list'

  AST_Sort _node list -> do
    Some ty'@(SList elemTy) list' <- translateNode list
    pure $ Some ty' $ CoreTerm $ ListSort elemTy list'

  AST_Drop node numOrKeys list -> do
    elist       <- translateNode list
    EType retTy <- translateType node
    case elist of
      Some ty'@(SList elemTy) list' -> do
        Some SInteger num <- translateNode numOrKeys
        pure $ Some ty' $ CoreTerm $ ListDrop elemTy num list'
      Some objTy@SObject{} obj -> case retTy of
        SObject{} -> do
          Some (SList SStr) keys <- translateNode numOrKeys
          pure $ Some retTy $ CoreTerm $ ObjDrop objTy keys obj
        _ -> throwError' $ TypeError node
      _ -> throwError' $ TypeError node

  AST_Take node numOrKeys list -> do
    elist       <- translateNode list
    EType retTy <- translateType node
    case elist of
      Some ty'@(SList elemTy) list' -> do
        Some SInteger num <- translateNode numOrKeys
        pure $ Some ty' $ CoreTerm $ ListTake elemTy num list'
      Some objTy@SObject{} obj -> case retTy of
        SObject{} -> do
          Some (SList SStr) keys <- translateNode numOrKeys
          pure $ Some retTy $ CoreTerm $ ObjTake objTy keys obj
        _ -> throwError' $ TypeError node
      _ -> throwError' $ TypeError node

  AST_MakeList _node num a -> do
    Some SInteger num' <- translateNode num
    Some ty       a'   <- translateNode a
    pure $ Some (SList ty) $ CoreTerm $ MakeList ty num' a'

  AST_NFun _node SIdentity [a] -> do
    Some tya a' <- translateNode a
    pure $ Some tya $ CoreTerm $ Identity tya a'

  AST_NFun _node SConstantly [ a, b ] -> do
    Some tya a' <- translateNode a
    Some tyb b' <- translateNode b
    pure $ Some tya $ CoreTerm $ Constantly tyb a' b'

  AST_NFun _node SCompose [ f, g, a ] -> do
    Some tya a' <- translateNode a
    avarLst     <- use tsFoundVars
    tsFoundVars .= []

    Some tyb f'  <- translateNode f
    (avid, _, _) <- captureOneFreeVar

    Some tyc g'  <- translateNode g
    (bvid, _, _) <- captureOneFreeVar

    -- important: we captured a, so we need to leave it free (by restoring
    -- tsFoundVars)
    tsFoundVars .= avarLst

    pure $ Some tyc $ CoreTerm $
      Compose tya tyb tyc a' (Open avid "a" f') (Open bvid "b" g')

  AST_NFun node SMap [ fun, l ] -> do
    expectNoFreeVars
    Some bTy fun' <- translateNode fun
    (vid, varName, EType aType) <- captureOneFreeVar

    Some (SList listTy) l' <- translateNode l

    Refl <- singEq listTy aType ?? TypeError node
    pure $ Some (SList bTy) $ CoreTerm $
      ListMap aType bTy (Open vid varName fun') l'

  AST_NFun node SFilter [ fun, l ] -> do
    expectNoFreeVars
    Some SBool fun' <- translateNode fun
    (vid, varName, EType aType) <- captureOneFreeVar

    Some (SList listTy) l' <- translateNode l

    Refl <- singEq listTy aType ?? TypeError node
    pure $ Some (SList aType) $ CoreTerm $
      ListFilter aType (Open vid varName fun') l'

  AST_NFun node SFold [ fun, a, l ] -> do
    expectNoFreeVars
    Some funTy fun' <- translateNode fun

    -- Note: The order of these variables is important. `a` should be the first
    -- variable we encounter when traversing `fun` (and `b` the second) because
    -- `a` is the first argument and `b` is the second.
    --
    -- TODO(joel): this doesn't seem to follow
    --
    -- `a` encountered first, `b` will be consed on top of it, resulting in the
    -- variables coming out backwards.
    [ (vidb, varNameb, EType tyb), (vida, varNamea, EType tya) ]
      <- captureTwoFreeVars

    Some aTy' a'           <- translateNode a
    Some (SList listTy) l' <- translateNode l

    Refl <- singEq aTy' tya   ?? TypeError node
    Refl <- singEq aTy' funTy ?? TypeError node
    Refl <- singEq listTy tyb ?? TypeError node
    pure $ Some tya $ CoreTerm $
      ListFold tya tyb (Open vida varNamea (Open vidb varNameb fun')) a' l'

  AST_NFun _ name [ f, g, a ]
    | name == SAndQ || name == SOrQ -> do
    expectNoFreeVars
    Some SBool f' <- translateNode f
    (fvid, fvarName, _) <- captureOneFreeVar

    Some SBool g' <- translateNode g
    (gvid, gvarName, _) <- captureOneFreeVar

    Some aTy' a' <- translateNode a

    pure $ Some SBool $ CoreTerm $ (if name == "and?" then AndQ else OrQ)
      aTy' (Open fvid fvarName f') (Open gvid gvarName g') a'

  AST_NFun _ SWhere [ field, fun, obj ] -> do
    Some SStr field' <- translateNode field

    expectNoFreeVars
    Some SBool fun' <- translateNode fun
    (vid, varName, EType freeTy) <- captureOneFreeVar

    Some objTy@SObject{} obj' <- translateNode obj

    pure $ Some SBool $ CoreTerm $
      Where objTy freeTy field' (Open vid varName fun') obj'

  AST_NFun _ STypeof [tm] -> do
    Some ty tm' <- translateNode tm
    pure $ Some SStr $ CoreTerm $ Typeof ty tm'

  AST_Step                -> throwError' $ NoPacts astNode
  AST_NFun _ "pact-id" [] -> throwError' $ NoPacts astNode
  AST_NFun _ "keys"   [_] -> throwError' $ NoKeys astNode

  _ -> throwError' $ UnexpectedNode astNode

captureOneFreeVar :: TranslateM (VarId, Text, EType)
captureOneFreeVar = do
  vs <- use tsFoundVars
  tsFoundVars .= []
  case vs of
    [v] -> pure v
    _   -> throwError' $ FreeVarInvariantViolation $
      "unexpected vars found: " <> tShow vs

captureTwoFreeVars :: TranslateM [(VarId, Text, EType)]
captureTwoFreeVars = do
  vs <- use tsFoundVars
  tsFoundVars .= []
  case vs of
    [_, _] -> pure vs
    _      -> throwError' $ FreeVarInvariantViolation $
      "unexpected vars found: " <> tShow vs

expectNoFreeVars :: TranslateM ()
expectNoFreeVars = do
  vars <- use tsFoundVars
  case vars of
    [] -> pure ()
    _  -> throwError' $ FreeVarInvariantViolation
      "invariant violation: free variable unexpectedly found"

mkExecutionGraph :: Vertex -> Path -> TranslateState -> ExecutionGraph
mkExecutionGraph vertex0 rootPath st = ExecutionGraph
    vertex0
    rootPath
    (_tsGraph st)
    (_tsEdgeEvents st)
    (_tsPathEdges st)

runTranslation
  :: Text
  -> Info
  -> [Named Node]
  -> [AST Node]
  -> Except TranslateFailure ([Arg], ETerm, ExecutionGraph)
runTranslation name info pactArgs body = do
    (args, translationVid) <- runArgsTranslation
    (tm, graph) <- runBodyTranslation args translationVid
    pure (args, tm, graph)

  where
    runArgsTranslation :: Except TranslateFailure ([Arg], VarId)
    runArgsTranslation = runStateT
      (runReaderT (traverse translateArg pactArgs) info)
      (VarId 1)

    argToBinding :: Arg -> Located Binding
    argToBinding (Arg unmunged vid node ety) =
      Located (node ^. aId . Pact.tiInfo) $
        Binding vid unmunged (node ^. aId.tiName.to Munged) ety

    runBodyTranslation
      :: [Arg] -> VarId -> Except TranslateFailure (ETerm, ExecutionGraph)
    runBodyTranslation args nextVarId =
      let vertex0    = 0
          nextVertex = succ vertex0
          path0      = Path 0
          nextTagId  = succ $ _pathTag path0
          graph0     = pure vertex0
          state0     = TranslateState nextTagId nextVarId graph0 vertex0 nextVertex Map.empty mempty path0 Map.empty []
          translation = do
            retTid    <- genTagId
            -- For our toplevel 'FunctionScope', we reuse variables we've
            -- already generated during argument translation:
            let bindingTs = fmap argToBinding args
            res <- withNewScope (FunctionScope name) bindingTs retTid $
              translateBody body
            _ <- extendPath -- form final edge for any remaining events
            pure res
      in fmap (fmap $ mkExecutionGraph vertex0 path0) $ flip runStateT state0 $
           runReaderT (unTranslateM translation) (mkTranslateEnv info args)

-- | Translate a node ignoring the execution graph. This is useful in cases
-- where we don't show an execution trace. Those two places (currently) are:
-- * Translating `defconst`s for use in properties. This is for use only in
-- properties, as opposed to in execution.
-- * Translating terms for property testing. Here we don't show a trace -- we
-- just test that pact and analysis come to the same result.
translateNodeNoGraph :: AST Node -> Except TranslateFailure ETerm
translateNodeNoGraph node =
  let vertex0    = 0
      nextVertex = succ vertex0
      path0      = Path 0
      nextTagId  = succ $ _pathTag path0
      graph0     = pure vertex0
      translateState     = TranslateState nextTagId 0 graph0 vertex0 nextVertex
        Map.empty mempty path0 Map.empty []

      translateEnv = TranslateEnv dummyInfo Map.empty mempty 0 (pure 0) (pure 0)

  in (`evalStateT` translateState) $
       (`runReaderT` translateEnv) $
         unTranslateM $ translateNode node

-- | Throw a translation failure when Nothing
(??)
  :: (MonadError TranslateFailure m, MonadReader r m, HasInfo r)
  => Maybe a -> TranslateFailureNoLoc -> m a
(Just a) ?? _   = pure a
Nothing  ?? err = throwError' err
infix 0 ??<|MERGE_RESOLUTION|>--- conflicted
+++ resolved
@@ -367,26 +367,14 @@
   TyUser a -> maybeTranslateUserType a
 
   -- TODO(joel): understand the difference between the TyUser and TySchema cases
-<<<<<<< HEAD
-  TySchema Pact.TyTable _ -> pure QTable
-  TySchema _ ty'          -> maybeTranslateType' ty'
-  TyPrim Pact.TyBool      -> pure $ EType SBool
-  TyPrim Pact.TyDecimal   -> pure $ EType SDecimal
-  TyPrim Pact.TyInteger   -> pure $ EType SInteger
-  TyPrim Pact.TyString    -> pure $ EType SStr
-  TyPrim Pact.TyTime      -> pure $ EType STime
-  TyPrim (Pact.TyGuard _) -> pure $ EType SGuard
-=======
   TySchema Pact.TyTable _ _ -> pure QTable
-  TySchema _ ty' _   -> maybeTranslateType' f ty'
-
-  TyPrim TyBool    -> pure $ EType TBool
-  TyPrim TyDecimal -> pure $ EType TDecimal
-  TyPrim TyInteger -> pure $ EType TInt
-  TyPrim TyString  -> pure $ EType TStr
-  TyPrim TyTime    -> pure $ EType TTime
-  TyPrim (TyGuard (Just GTyKeySet))  -> pure $ EType TKeySet
->>>>>>> d1742b76
+  TySchema _ ty' _          -> maybeTranslateType' ty'
+  TyPrim Pact.TyBool        -> pure $ EType SBool
+  TyPrim Pact.TyDecimal     -> pure $ EType SDecimal
+  TyPrim Pact.TyInteger     -> pure $ EType SInteger
+  TyPrim Pact.TyString      -> pure $ EType SStr
+  TyPrim Pact.TyTime        -> pure $ EType STime
+  TyPrim (Pact.TyGuard _)   -> pure $ EType SGuard
 
   -- Pretend any and an unknown var are the same -- we can't analyze either of
   -- them.
