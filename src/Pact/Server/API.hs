{-# LANGUAGE CPP #-}
{-# LANGUAGE DataKinds #-}
{-# LANGUAGE DeriveGeneric #-}
{-# LANGUAGE FlexibleContexts #-}
{-# LANGUAGE FlexibleInstances #-}
{-# LANGUAGE OverloadedStrings #-}
{-# LANGUAGE RankNTypes #-}
{-# LANGUAGE ScopedTypeVariables #-}
{-# LANGUAGE TypeApplications #-}
{-# LANGUAGE TypeOperators #-}
{-# OPTIONS_GHC -fno-warn-orphans #-}
{-# LANGUAGE OverloadedLists #-}


module Pact.Server.API
  ( ApiV1API
  , apiV1API
  , PactServerAPI
  , pactServerAPI
  -- | endpoints
  , ApiSend
  , ApiPoll
  , ApiListen
  , ApiLocal
  , ApiVerify
  , ApiVersion
#if !defined(ghcjs_HOST_OS)
  -- | client
  , sendClient
  , pollClient
  , listenClient
  , localClient
  , verifyClient
  , versionClient
#endif
  ) where

import Data.Proxy
import Data.Text (Text)
import Servant.API
#if !defined(ghcjs_HOST_OS)
import Servant.Client
import Servant.Client.Core
#endif

import qualified Pact.Analyze.Remote.Types as Analyze
import Pact.Types.API
import Pact.Types.Command
import Pact.Types.Hash

-- | Public Pact REST API.
type ApiV1API = "api" :> "v1" :> (ApiSend :<|> ApiPoll :<|> ApiListen :<|> ApiLocal)

apiV1API :: Proxy ApiV1API
apiV1API = Proxy

type ApiSend = "send"
  :> ReqBody '[JSON] SubmitBatch
  :> Post '[JSON] RequestKeys

type ApiPoll = "poll"
  :> ReqBody '[JSON] Poll
  :> Post '[JSON] PollResponses

type ApiListen = "listen"
  :> ReqBody '[JSON] ListenerRequest
  :> Post '[JSON] ListenResponse

type ApiLocal = "local"
  :> ReqBody '[JSON] (Command Text)
  :> Post '[JSON] (CommandResult Hash)

type ApiVerify = "verify"
  :> ReqBody '[JSON] Analyze.Request
  :> Post '[JSON] Analyze.Response

type ApiVersion = "version"
  :> Get '[PlainText] Text

-- | "pact -s" REST API.
type PactServerAPI = ApiV1API :<|> ApiVerify :<|> ApiVersion

pactServerAPI :: Proxy PactServerAPI
pactServerAPI = Proxy

-- | Need this because seems to be only way to reuse the "api/v1" prefix
data ApiV1Client m = ApiV1Client
  { v1Send :: SubmitBatch -> m RequestKeys
  , v1Poll :: Poll -> m PollResponses
  , v1Listen :: ListenerRequest -> m ListenResponse
  , v1Local :: Command Text -> m (CommandResult Hash)
  }


#if !defined(ghcjs_HOST_OS)
sendClient :: SubmitBatch -> ClientM RequestKeys
sendClient = v1Send apiV1Client

pollClient :: Poll -> ClientM PollResponses
pollClient = v1Poll apiV1Client

listenClient :: ListenerRequest -> ClientM ListenResponse
listenClient = v1Listen apiV1Client

localClient :: Command Text -> ClientM (CommandResult Hash)
localClient = v1Local apiV1Client

verifyClient :: Analyze.Request -> ClientM Analyze.Response
verifyClient = client (Proxy @ ApiVerify)

versionClient :: ClientM Text
versionClient = client (Proxy @ ApiVersion)

apiV1Client :: forall m. RunClient m => ApiV1Client m
apiV1Client = ApiV1Client send poll listen local
  where
    (send :<|> poll :<|> listen :<|> local) :<|> _verify :<|> _version =
      clientIn pactServerAPI (Proxy :: Proxy m)
<<<<<<< HEAD
#endif

-- | Full `pact -s` REST API Swagger
pactServerSwagger :: Swagger
pactServerSwagger = toSwagger pactServerAPI

writeSwagger :: FilePath -> Swagger -> IO ()
writeSwagger fn = BSL8.writeFile fn . encode


------------------------------------------------------------------
------------------------------------------------------------------


-- | Swagger ORPHANS

instance ToSchema SubmitBatch where
  declareNamedSchema = lensyDeclareNamedSchema 3

instance (ToSchema a) => ToSchema (Command a) where
  declareNamedSchema =
    (swaggerDescription "transaction command with stringified JSON payload (cmd)") .
    (genericDeclareNamedSchema $
      optionsOf $ optionFieldLabel transform)
    where transform n = case n of
            "_cmdPayload" -> "cmd"
            _ -> lensyConstructorToNiceJson 4 n

instance ToSchema UserSig where
  declareNamedSchema =
    (swaggerDescription "crypto signature by secret key of command payload") .
    (lensyDeclareNamedSchema 3)

pactHashSchema :: Schema
pactHashSchema = withSchema byteBase64url $ fixedLength pactHashLength

instance ToSchema (TypedHash 'Blake2b_256) where
  declareNamedSchema = (swaggerDescription "blake2 hash in base64 of command payload") .
    (declareGenericSchema pactHashSchema)



instance ToSchema RequestKeys where
  declareNamedSchema = lensyDeclareNamedSchema 3

instance ToSchema RequestKey where
  declareNamedSchema = (swaggerDescription "command's request key (i.e. the hash of command payload)") .
    (declareGenericSchema pactHashSchema)



instance ToSchema Poll where
  declareNamedSchema = lensyDeclareNamedSchema 2


-- Bug fix: Created data type PollResponse with field names to use
-- in proxy type for PollResponses and thus prevent swagger2
-- from creating a nested array of different types (which is invalid swagger code) by default
data PollResponse = PollResponse
  { _sprRequestKey :: RequestKey
  , _sprResponse :: (CommandResult Hash)
  } deriving Generic
instance ToSchema PollResponse where
  declareNamedSchema = lensyDeclareNamedSchema 4
instance ToSchema PollResponses where
  declareNamedSchema _ = swaggerDescription "request key to command result map" $
    declareNamedSchema (Proxy :: Proxy [PollResponse])


instance (ToSchema a) => ToSchema (CommandResult a) where
  declareNamedSchema = (swaggerDescription "result of attempting to execute a pact command") .
    (lensyDeclareNamedSchema 3)

instance ToSchema PactEvent where
  declareNamedSchema = (swaggerDescription "events emitted in transaction") .
      (genericDeclareNamedSchema defaultSchemaOptions)

instance ToSchema TxId where
  declareNamedSchema = (swaggerDescription "command's transaction id") .
    (genericDeclareNamedSchema defaultSchemaOptions)
instance ToSchema Gas where
  declareNamedSchema = (swaggerDescription "gas consummed by command") .
    (genericDeclareNamedSchema defaultSchemaOptions)
instance ToSchema Hash where
  declareNamedSchema = (swaggerDescription "the hash of the pact execution's logs") .
    (declareGenericSchema pactHashSchema)
instance ToSchema PactExec where
  declareNamedSchema = (swaggerDescription "output of a Continuation if one occurred in the command.") .
    (lensyDeclareNamedSchema 3)
instance ToSchema PactId
instance ToSchema PactContinuation where
   declareNamedSchema = lensyDeclareNamedSchema 3
instance ToSchema Name where
  declareNamedSchema = declareGenericString
instance ToSchema Value where
  declareNamedSchema = (swaggerDescription "Platform-specific data") .
    (declareGenericSchema $
      (schemaOf $ swaggerType SwaggerObject))


-- Source: https://github.com/haskell-servant/servant-swagger/issues/80
data PactResultStatus = Success | Failure
  deriving (Generic)
instance ToSchema PactResultStatus
instance ToSchema PactResult where
    declareNamedSchema _ = do
      pactErrRef <- declareSchemaRef (Proxy :: Proxy PactError)
      pactValRef <- declareSchemaRef (Proxy :: Proxy PactValue)
      statusRef <- declareSchemaRef (Proxy :: Proxy PactResultStatus)
      let p = [ ("status",statusRef), ("error", pactErrRef),("data" , pactValRef) ]
          ns = namedSchema "PactResult"
               (schemaOf $ swaggerType SwaggerObject .
                           swaggerProperties p .
                           set minProperties (Just 2) .
                           set maxProperties (Just 2)
               )
      swaggerDescription "either a pact error or the last pact expression output as a pact value" ns

instance ToSchema PactError where
  declareNamedSchema = genericDeclareNamedSchema $
    optionsOf $ optionFieldLabel transform
    where transform n = case n of
            "peDoc" -> "message"
            _ -> lensyConstructorToNiceJson 2 n
instance ToSchema PactErrorType
instance ToSchema Info where
  declareNamedSchema = declareGenericString
instance ToSchema StackFrame where
  declareNamedSchema = declareGenericString
instance ToSchema Doc where
  declareNamedSchema = declareGenericString

instance ToSchema ChainId where
  declareNamedSchema = swaggerDescription "chainweb chain ID where the transaction will be executed" .
                       declareGenericString
instance ToSchema ModuleHash where
  declareNamedSchema = declareGenericSchema pactHashSchema
instance ToSchema Provenance where
   declareNamedSchema = lensyDeclareNamedSchema 2
instance ToSchema Yield where
   declareNamedSchema = lensyDeclareNamedSchema 2

instance ToSchema PactValue where
  declareNamedSchema = (swaggerDescription "data from Pact execution represented as JSON") .
    (genericDeclareNamedSchema $
      optionsOf $ optionConstructor $ toNiceString 1)

instance ToSchema ModRef where
  declareNamedSchema = lensyDeclareNamedSchema 4


instance ToSchema Literal where
  declareNamedSchema = genericDeclareNamedSchema $
    (optionsOf $ optionConstructor $ toNiceString 1)
      { Swagger.unwrapUnaryRecords = True }

newtype DummyTime = DummyTime UTCTime
  deriving (Generic)
instance ToJSON DummyTime where
  toJSON (DummyTime t) = encoder timeCodec t
instance ToSchema UTCTime where
  declareNamedSchema _ = namedSchema "UTCTime" $ sketchSchema $
    DummyTime $ mkUTCTime
                (fromGregorian 1970 01 01)
                (fromMicroseconds 0)
instance ToSchema Decimal where
  declareNamedSchema _ = return $
    NamedSchema (Just "Decimal")
                (schemaOf $ swaggerType SwaggerNumber)


-- Adapted from 'Map k v' as a naive instance will cause an infinite loop!!
-- 2.2 swagger2 compat means not using 'additionalProperties' for now
instance ToSchema (ObjectMap PactValue) where
  declareNamedSchema _ = do
    -- Swagger 2.2 compat, not doing schema ref for pact value
    sref <- declareSchemaRef (Proxy :: Proxy PactValue)
    namedSchema "ObjectMap"
      (schemaOf $
        swaggerType SwaggerObject .
        set additionalProperties (Just $ AdditionalPropertiesSchema sref)
      )

instance ToSchema (Guard PactValue) where
  declareNamedSchema = genericDeclareNamedSchema $
    optionsOf $ optionConstructor $ toNiceString 1

instance ToSchema PactGuard where
  declareNamedSchema = lensyDeclareNamedSchema 3
instance ToSchema KeySet where
  declareNamedSchema = lensyDeclareNamedSchema 3
instance ToSchema PublicKey where
  declareNamedSchema = declareGenericString
instance ToSchema KeySetName
instance ToSchema ModuleGuard where
  declareNamedSchema = lensyDeclareNamedSchema 3
instance ToSchema ModuleName where
   declareNamedSchema = lensyDeclareNamedSchema 3
instance ToSchema NamespaceName
instance ToSchema (Object a) where
  declareNamedSchema = declareGenericSchema $
    (schemaOf $ swaggerType SwaggerObject)
instance ToSchema (UserGuard PactValue) where
  declareNamedSchema = lensyDeclareNamedSchema 3


instance ToSchema ListenerRequest where
  declareNamedSchema = lensyDeclareNamedSchema 3
instance ToSchema ListenResponse where
  declareNamedSchema = genericDeclareNamedSchema $
    optionsOf $ optionConstructor transform
    where transform n = case n of
            "ListenTimeout" -> "timeout-micros"
            _ -> toNiceString 6 n


instance ToSchema Analyze.Request where
  declareNamedSchema _ = do
    modulesRef <- declareSchemaRef (Proxy :: Proxy [ModuleDef Name])
    verifyRef <- declareSchemaRef (Proxy :: Proxy ModuleName)
    let reqSchema = schemaOf $
                    swaggerType SwaggerObject .
                    swaggerProperties [("modules",modulesRef), ("verify",verifyRef)]
    namedSchema "AnalyzeRequest" reqSchema

instance ToSchema Analyze.Response where
  declareNamedSchema _ = namedSchema "AnalyzeResponse" $ sketchSchema $
    Analyze.Response ["Dummy Response"]
instance ToSchema (ModuleDef t) where
  declareNamedSchema = declareGenericSchema $
    (schemaOf $ swaggerType SwaggerObject)

instance ToSchema TTLSeconds where
  declareNamedSchema = swaggerDescription desc . declareGenericSchema (schemaOf $ swaggerType SwaggerNumber)
    where
      desc = "number of seconds the transaction can wait in the mempool before expiring"
instance ToSchema ParsedInteger
instance ToSchema QualifiedName where
  declareNamedSchema = declareGenericString
instance ToSchema GasLimit where
  declareNamedSchema = swaggerDescription desc . declareGenericSchema (schemaOf $ swaggerType SwaggerNumber)
    where
      desc = "max number of gas units you want to spend on this transaction"

sigCapExample :: SigCapability
sigCapExample = SigCapability qn [a "arg1", a "arg2"]
  where
    a = PLiteral . LString
    qn = QualifiedName m "bar" def
    m = ModuleName "foo" Nothing

instance ToSchema SigCapability where
  declareNamedSchema _ =
    swaggerDescription "a capability and any arguments it requires" $
      namedSchema "SigCapability" $ sketchSchema sigCapExample


instance Pretty ClientError where
  pretty = pretty . show
=======
#endif
>>>>>>> 3b221d5a
<|MERGE_RESOLUTION|>--- conflicted
+++ resolved
@@ -116,266 +116,4 @@
   where
     (send :<|> poll :<|> listen :<|> local) :<|> _verify :<|> _version =
       clientIn pactServerAPI (Proxy :: Proxy m)
-<<<<<<< HEAD
-#endif
-
--- | Full `pact -s` REST API Swagger
-pactServerSwagger :: Swagger
-pactServerSwagger = toSwagger pactServerAPI
-
-writeSwagger :: FilePath -> Swagger -> IO ()
-writeSwagger fn = BSL8.writeFile fn . encode
-
-
-------------------------------------------------------------------
-------------------------------------------------------------------
-
-
--- | Swagger ORPHANS
-
-instance ToSchema SubmitBatch where
-  declareNamedSchema = lensyDeclareNamedSchema 3
-
-instance (ToSchema a) => ToSchema (Command a) where
-  declareNamedSchema =
-    (swaggerDescription "transaction command with stringified JSON payload (cmd)") .
-    (genericDeclareNamedSchema $
-      optionsOf $ optionFieldLabel transform)
-    where transform n = case n of
-            "_cmdPayload" -> "cmd"
-            _ -> lensyConstructorToNiceJson 4 n
-
-instance ToSchema UserSig where
-  declareNamedSchema =
-    (swaggerDescription "crypto signature by secret key of command payload") .
-    (lensyDeclareNamedSchema 3)
-
-pactHashSchema :: Schema
-pactHashSchema = withSchema byteBase64url $ fixedLength pactHashLength
-
-instance ToSchema (TypedHash 'Blake2b_256) where
-  declareNamedSchema = (swaggerDescription "blake2 hash in base64 of command payload") .
-    (declareGenericSchema pactHashSchema)
-
-
-
-instance ToSchema RequestKeys where
-  declareNamedSchema = lensyDeclareNamedSchema 3
-
-instance ToSchema RequestKey where
-  declareNamedSchema = (swaggerDescription "command's request key (i.e. the hash of command payload)") .
-    (declareGenericSchema pactHashSchema)
-
-
-
-instance ToSchema Poll where
-  declareNamedSchema = lensyDeclareNamedSchema 2
-
-
--- Bug fix: Created data type PollResponse with field names to use
--- in proxy type for PollResponses and thus prevent swagger2
--- from creating a nested array of different types (which is invalid swagger code) by default
-data PollResponse = PollResponse
-  { _sprRequestKey :: RequestKey
-  , _sprResponse :: (CommandResult Hash)
-  } deriving Generic
-instance ToSchema PollResponse where
-  declareNamedSchema = lensyDeclareNamedSchema 4
-instance ToSchema PollResponses where
-  declareNamedSchema _ = swaggerDescription "request key to command result map" $
-    declareNamedSchema (Proxy :: Proxy [PollResponse])
-
-
-instance (ToSchema a) => ToSchema (CommandResult a) where
-  declareNamedSchema = (swaggerDescription "result of attempting to execute a pact command") .
-    (lensyDeclareNamedSchema 3)
-
-instance ToSchema PactEvent where
-  declareNamedSchema = (swaggerDescription "events emitted in transaction") .
-      (genericDeclareNamedSchema defaultSchemaOptions)
-
-instance ToSchema TxId where
-  declareNamedSchema = (swaggerDescription "command's transaction id") .
-    (genericDeclareNamedSchema defaultSchemaOptions)
-instance ToSchema Gas where
-  declareNamedSchema = (swaggerDescription "gas consummed by command") .
-    (genericDeclareNamedSchema defaultSchemaOptions)
-instance ToSchema Hash where
-  declareNamedSchema = (swaggerDescription "the hash of the pact execution's logs") .
-    (declareGenericSchema pactHashSchema)
-instance ToSchema PactExec where
-  declareNamedSchema = (swaggerDescription "output of a Continuation if one occurred in the command.") .
-    (lensyDeclareNamedSchema 3)
-instance ToSchema PactId
-instance ToSchema PactContinuation where
-   declareNamedSchema = lensyDeclareNamedSchema 3
-instance ToSchema Name where
-  declareNamedSchema = declareGenericString
-instance ToSchema Value where
-  declareNamedSchema = (swaggerDescription "Platform-specific data") .
-    (declareGenericSchema $
-      (schemaOf $ swaggerType SwaggerObject))
-
-
--- Source: https://github.com/haskell-servant/servant-swagger/issues/80
-data PactResultStatus = Success | Failure
-  deriving (Generic)
-instance ToSchema PactResultStatus
-instance ToSchema PactResult where
-    declareNamedSchema _ = do
-      pactErrRef <- declareSchemaRef (Proxy :: Proxy PactError)
-      pactValRef <- declareSchemaRef (Proxy :: Proxy PactValue)
-      statusRef <- declareSchemaRef (Proxy :: Proxy PactResultStatus)
-      let p = [ ("status",statusRef), ("error", pactErrRef),("data" , pactValRef) ]
-          ns = namedSchema "PactResult"
-               (schemaOf $ swaggerType SwaggerObject .
-                           swaggerProperties p .
-                           set minProperties (Just 2) .
-                           set maxProperties (Just 2)
-               )
-      swaggerDescription "either a pact error or the last pact expression output as a pact value" ns
-
-instance ToSchema PactError where
-  declareNamedSchema = genericDeclareNamedSchema $
-    optionsOf $ optionFieldLabel transform
-    where transform n = case n of
-            "peDoc" -> "message"
-            _ -> lensyConstructorToNiceJson 2 n
-instance ToSchema PactErrorType
-instance ToSchema Info where
-  declareNamedSchema = declareGenericString
-instance ToSchema StackFrame where
-  declareNamedSchema = declareGenericString
-instance ToSchema Doc where
-  declareNamedSchema = declareGenericString
-
-instance ToSchema ChainId where
-  declareNamedSchema = swaggerDescription "chainweb chain ID where the transaction will be executed" .
-                       declareGenericString
-instance ToSchema ModuleHash where
-  declareNamedSchema = declareGenericSchema pactHashSchema
-instance ToSchema Provenance where
-   declareNamedSchema = lensyDeclareNamedSchema 2
-instance ToSchema Yield where
-   declareNamedSchema = lensyDeclareNamedSchema 2
-
-instance ToSchema PactValue where
-  declareNamedSchema = (swaggerDescription "data from Pact execution represented as JSON") .
-    (genericDeclareNamedSchema $
-      optionsOf $ optionConstructor $ toNiceString 1)
-
-instance ToSchema ModRef where
-  declareNamedSchema = lensyDeclareNamedSchema 4
-
-
-instance ToSchema Literal where
-  declareNamedSchema = genericDeclareNamedSchema $
-    (optionsOf $ optionConstructor $ toNiceString 1)
-      { Swagger.unwrapUnaryRecords = True }
-
-newtype DummyTime = DummyTime UTCTime
-  deriving (Generic)
-instance ToJSON DummyTime where
-  toJSON (DummyTime t) = encoder timeCodec t
-instance ToSchema UTCTime where
-  declareNamedSchema _ = namedSchema "UTCTime" $ sketchSchema $
-    DummyTime $ mkUTCTime
-                (fromGregorian 1970 01 01)
-                (fromMicroseconds 0)
-instance ToSchema Decimal where
-  declareNamedSchema _ = return $
-    NamedSchema (Just "Decimal")
-                (schemaOf $ swaggerType SwaggerNumber)
-
-
--- Adapted from 'Map k v' as a naive instance will cause an infinite loop!!
--- 2.2 swagger2 compat means not using 'additionalProperties' for now
-instance ToSchema (ObjectMap PactValue) where
-  declareNamedSchema _ = do
-    -- Swagger 2.2 compat, not doing schema ref for pact value
-    sref <- declareSchemaRef (Proxy :: Proxy PactValue)
-    namedSchema "ObjectMap"
-      (schemaOf $
-        swaggerType SwaggerObject .
-        set additionalProperties (Just $ AdditionalPropertiesSchema sref)
-      )
-
-instance ToSchema (Guard PactValue) where
-  declareNamedSchema = genericDeclareNamedSchema $
-    optionsOf $ optionConstructor $ toNiceString 1
-
-instance ToSchema PactGuard where
-  declareNamedSchema = lensyDeclareNamedSchema 3
-instance ToSchema KeySet where
-  declareNamedSchema = lensyDeclareNamedSchema 3
-instance ToSchema PublicKey where
-  declareNamedSchema = declareGenericString
-instance ToSchema KeySetName
-instance ToSchema ModuleGuard where
-  declareNamedSchema = lensyDeclareNamedSchema 3
-instance ToSchema ModuleName where
-   declareNamedSchema = lensyDeclareNamedSchema 3
-instance ToSchema NamespaceName
-instance ToSchema (Object a) where
-  declareNamedSchema = declareGenericSchema $
-    (schemaOf $ swaggerType SwaggerObject)
-instance ToSchema (UserGuard PactValue) where
-  declareNamedSchema = lensyDeclareNamedSchema 3
-
-
-instance ToSchema ListenerRequest where
-  declareNamedSchema = lensyDeclareNamedSchema 3
-instance ToSchema ListenResponse where
-  declareNamedSchema = genericDeclareNamedSchema $
-    optionsOf $ optionConstructor transform
-    where transform n = case n of
-            "ListenTimeout" -> "timeout-micros"
-            _ -> toNiceString 6 n
-
-
-instance ToSchema Analyze.Request where
-  declareNamedSchema _ = do
-    modulesRef <- declareSchemaRef (Proxy :: Proxy [ModuleDef Name])
-    verifyRef <- declareSchemaRef (Proxy :: Proxy ModuleName)
-    let reqSchema = schemaOf $
-                    swaggerType SwaggerObject .
-                    swaggerProperties [("modules",modulesRef), ("verify",verifyRef)]
-    namedSchema "AnalyzeRequest" reqSchema
-
-instance ToSchema Analyze.Response where
-  declareNamedSchema _ = namedSchema "AnalyzeResponse" $ sketchSchema $
-    Analyze.Response ["Dummy Response"]
-instance ToSchema (ModuleDef t) where
-  declareNamedSchema = declareGenericSchema $
-    (schemaOf $ swaggerType SwaggerObject)
-
-instance ToSchema TTLSeconds where
-  declareNamedSchema = swaggerDescription desc . declareGenericSchema (schemaOf $ swaggerType SwaggerNumber)
-    where
-      desc = "number of seconds the transaction can wait in the mempool before expiring"
-instance ToSchema ParsedInteger
-instance ToSchema QualifiedName where
-  declareNamedSchema = declareGenericString
-instance ToSchema GasLimit where
-  declareNamedSchema = swaggerDescription desc . declareGenericSchema (schemaOf $ swaggerType SwaggerNumber)
-    where
-      desc = "max number of gas units you want to spend on this transaction"
-
-sigCapExample :: SigCapability
-sigCapExample = SigCapability qn [a "arg1", a "arg2"]
-  where
-    a = PLiteral . LString
-    qn = QualifiedName m "bar" def
-    m = ModuleName "foo" Nothing
-
-instance ToSchema SigCapability where
-  declareNamedSchema _ =
-    swaggerDescription "a capability and any arguments it requires" $
-      namedSchema "SigCapability" $ sketchSchema sigCapExample
-
-
-instance Pretty ClientError where
-  pretty = pretty . show
-=======
-#endif
->>>>>>> 3b221d5a
+#endif