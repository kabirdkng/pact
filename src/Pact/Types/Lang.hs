{-# LANGUAGE RecordWildCards #-}
{-# LANGUAGE DeriveGeneric #-}
{-# LANGUAGE GADTs #-}
{-# LANGUAGE FlexibleInstances #-}
{-# LANGUAGE TypeSynonymInstances #-}
{-# LANGUAGE KindSignatures #-}
{-# LANGUAGE FlexibleContexts #-}
{-# LANGUAGE RankNTypes #-}
{-# LANGUAGE DeriveTraversable #-}
{-# LANGUAGE DeriveFoldable #-}
{-# LANGUAGE DeriveFunctor #-}
{-# LANGUAGE TemplateHaskell #-}
{-# LANGUAGE StandaloneDeriving #-}
{-# LANGUAGE GeneralizedNewtypeDeriving #-}
{-# LANGUAGE OverloadedStrings #-}
{-# LANGUAGE PatternSynonyms #-}
{-# LANGUAGE ViewPatterns #-}
{-# LANGUAGE ScopedTypeVariables #-}
{-# LANGUAGE BangPatterns #-}

-- |
-- Module      :  Pact.Types.Lang
-- Copyright   :  (C) 2016 Stuart Popejoy
-- License     :  BSD-style (see the file LICENSE)
-- Maintainer  :  Stuart Popejoy <stuart@kadena.io>
--
-- Language types: 'Exp', 'Term', 'Type'.
--

module Pact.Types.Lang
 (
   Parsed(..),
   Code(..),
   Info(..),
   renderInfo,
   ModuleName(..),
   Name(..),
   Literal(..),
   simpleISO8601,formatLTime,
   TypeName(..),
   Arg(..),aInfo,aName,aType,
   FunType(..),ftArgs,ftReturn,
   FunTypes,funTypes,showFunTypes,
   PrimType(..),
   litToPrim,
   tyInteger,tyDecimal,tyTime,tyBool,tyString,
   tyList,tyObject,tyValue,tyKeySet,tyTable,
   SchemaType(..),
   TypeVarName(..),typeVarName,
   TypeVar(..),tvName,tvConstraint,
   Type(..),tyFunType,tyListType,tySchema,tySchemaType,tyUser,tyVar,
   mkTyVar,mkTyVar',mkSchemaVar,
   isAnyTy,isVarTy,isUnconstrainedTy,canUnifyWith,
   Exp(..),eLiteral,eAtom,eBinding,eList,eLitListType,eObject,eParsed,eQualifier,eSymbol,eType,
   _ELiteral,_ESymbol,_EAtom,_EList,_EObject,_EBinding,
   pattern EList',pattern ELitList,pattern ELitString,pattern EAtom',
   Meta(..),
   PublicKey(..),
   KeySet(..),
   KeySetName(KeySetName),
   DefType(..),
   defTypeRep,
   NativeDefName(..),
   FunApp(..),faDefType,faDocs,faInfo,faModule,faName,faTypes,
   Ref(..),
   NativeDFun(..),
   BindType(..),
   TableName(..),
   Module(..),
   ConstVal(..),
   Term(..),
<<<<<<< HEAD
   tAppArgs,tAppFun,tBindBody,tBindPairs,tBindType,tConstArg,tConstVal,
   tDefBody,tDefName,tDefType,tDocs,tFields,tFunTypes,tFunType,tInfo,tKeySet,
   tListType,tList,tLiteral,tModuleBody,tModuleDef,tModuleName,tModuleHash,
   tModule,tNativeDocs,tNativeFun,tNativeName,tObjectType,tObject,
   tSchemaName, tStepEntity,tStepExec,tStepRollback,tTableName,tTableType,
   tValue,tVar,
   tName,tExp,
=======
   tAppArgs,tAppFun,tBindBody,tBindPairs,tBindType,tBlessed,tConstArg,tConstVal,
   tDefBody,tDefName,tDefType,tMeta,tFields,tFunTypes,tFunType,tHash,tInfo,tKeySet,
   tListType,tList,tLiteral,tModuleBody,tModuleDef,tModuleName,tModuleHash,tModule,
   tNativeDocs,tNativeFun,tNativeName,tObjectType,tObject,tSchemaName,
   tStepEntity,tStepExec,tStepRollback,tTableName,tTableType,tValue,tVar,
>>>>>>> 5338469e
   ToTerm(..),
   toTermList,toTObject,toTList,
   typeof,typeof',
   pattern TLitString,pattern TLitInteger,pattern TLitBool,
   tLit,tStr,termEq,abbrev,
   Text,pack,unpack
   ) where


import Control.Lens hiding ((.=))
import Text.Trifecta.Delta hiding (Columns)
import Control.Applicative
import Data.List
import Control.Monad
import Prelude
import Control.Arrow hiding ((<+>))
import Data.Functor.Classes
import Bound
import Data.Text (Text,pack,unpack)
import qualified Data.Text as T
import Data.Text.Encoding
import Data.Aeson
import qualified Data.ByteString.UTF8 as BS
import qualified Data.ByteString.Lazy.UTF8 as BSL
import Data.String
import Data.Default
import Data.Char
import Data.Thyme
import Data.Thyme.Format.Aeson ()
import System.Locale
import Data.Scientific
import GHC.Generics (Generic)
import Data.Decimal
import Data.Hashable
import Data.List.NonEmpty (NonEmpty (..))
import Data.Foldable
import qualified Text.PrettyPrint.ANSI.Leijen as PP
import Text.PrettyPrint.ANSI.Leijen hiding ((<>),(<$>))
import Data.Monoid
import Data.Semigroup (Semigroup)
import Control.DeepSeq
import Data.Maybe
import qualified Data.HashSet as HS
import qualified Data.HashMap.Strict as HM
import qualified Data.Map.Strict as M

import Data.Serialize (Serialize)

import Pact.Analyze.Prop (KeySetName(KeySetName))
import Pact.Types.Orphans ()
import Pact.Types.Util
--import Pact.Types.Crypto (Hash(..))

-- | Code location, length from parsing.
data Parsed = Parsed {
  _pDelta :: Delta,
  _pLength :: Int
  } deriving (Eq,Show,Ord,Generic)

instance NFData Parsed
instance Default Parsed where def = Parsed mempty 0
instance HasBytes Parsed where bytes = bytes . _pDelta
instance Pretty Parsed where pretty = pretty . _pDelta


newtype Code = Code { _unCode :: Text }
  deriving (Eq,Ord,IsString,ToJSON,FromJSON,Semigroup,Monoid,Generic,NFData,AsString)
instance Show Code where show = unpack . _unCode
instance Pretty Code where
  pretty (Code c) | T.compareLength c maxLen == GT =
                      text $ unpack (T.take maxLen c <> "...")
                  | otherwise = text $ unpack c
    where maxLen = 30

-- | For parsed items, original code and parse info;
-- for runtime items, nothing
data Info = Info { _iInfo :: !(Maybe (Code,Parsed)) } deriving (Generic)

instance NFData Info
-- show instance uses Trifecta renderings
instance Show Info where
    showsPrec d (Info Nothing) = showParen (d > 10) $ showString "Info Nothing"
    showsPrec d (Info (Just (r,_d))) = showParen (d > 10) $
      showString "Info (Just \"" .
      showString (renderCompactString r) .
      showString "\")"
instance Eq Info where
    Info Nothing == Info Nothing = True
    Info (Just (_,d)) == Info (Just (_,e)) = d == e
    _ == _ = False
instance Ord Info where
  Info Nothing <= Info Nothing = True
  Info (Just (_,d)) <= Info (Just (_,e)) = d <= e
  Info Nothing <= _ = True
  _ <= Info Nothing = False


instance Default Info where def = Info Nothing

asString' :: AsString a => a -> String
asString' = unpack . asString


-- renderer for line number output.
renderInfo :: Info -> String
renderInfo (Info Nothing) = ""
renderInfo (Info (Just (_,Parsed d _))) =
    case d of
      (Directed f l c _ _) -> asString' f ++ ":" ++ show (succ l) ++ ":" ++ show c
      (Lines l c _ _) -> "<interactive>:" ++ show (succ l) ++ ":" ++ show c
      _ -> "<interactive>:0:0"


newtype ModuleName = ModuleName Text
    deriving (Eq,Ord,IsString,ToJSON,FromJSON,AsString,Hashable,Pretty)
instance Show ModuleName where show (ModuleName s) = show s

-- | A named reference from source.
data Name =
    QName { _nQual :: ModuleName, _nName :: Text, _nInfo :: Info } |
    Name { _nName :: Text, _nInfo :: Info }
         deriving (Generic)
instance Show Name where
    show (QName q n _) = asString' q ++ "." ++ unpack n
    show (Name n _) = unpack n
instance ToJSON Name where toJSON = toJSON . show
instance Hashable Name where
  hashWithSalt s (Name t _) = s `hashWithSalt` (0::Int) `hashWithSalt` t
  hashWithSalt s (QName q n _) = s `hashWithSalt` (1::Int) `hashWithSalt` q `hashWithSalt` n
instance Eq Name where
  (QName a b _) == (QName c d _) = (a,b) == (c,d)
  (Name a _) == (Name b _) = a == b
  _ == _ = False
instance Ord Name where
  (QName a b _) `compare` (QName c d _) = (a,b) `compare` (c,d)
  (Name a _) `compare` (Name b _) = a `compare` b
  Name {} `compare` QName {} = LT
  QName {} `compare` Name {} = GT


data Literal =
    LString { _lString :: !Text } |
    LInteger { _lInteger :: !Integer } |
    LDecimal { _lDecimal :: !Decimal } |
    LBool { _lBool :: !Bool } |
    LTime { _lTime :: !UTCTime }
          deriving (Eq,Generic,Ord)


instance Serialize Literal
instance NFData Literal

-- | ISO8601 Thyme format
simpleISO8601 :: String
simpleISO8601 = "%Y-%m-%dT%H:%M:%SZ"

formatLTime :: UTCTime -> Text
formatLTime = pack . formatTime defaultTimeLocale simpleISO8601
{-# INLINE formatLTime #-}


instance Show Literal where
    show (LString s) = show s
    show (LInteger i) = show i
    show (LDecimal r) = show r
    show (LBool b) = map toLower $ show b
    show (LTime t) = show $ formatLTime t
instance ToJSON Literal where
    toJSON (LString s) = String s
    toJSON (LInteger i) = Number (scientific i 0)
    toJSON (LDecimal r) = toJSON (show r)
    toJSON (LBool b) = toJSON b
    toJSON (LTime t) = toJSON (formatLTime t)
    {-# INLINE toJSON #-}


newtype TypeName = TypeName { unTypeName :: Text }
  deriving (Eq,Ord,IsString,AsString,ToJSON,FromJSON,Pretty,Generic,NFData)
instance Show TypeName where show (TypeName s) = show s

-- | Pair a name and a type (arguments, bindings etc)
data Arg o = Arg {
  _aName :: Text,
  _aType :: Type o,
  _aInfo :: Info
  } deriving (Eq,Ord,Functor,Foldable,Traversable,Generic,Show)

instance NFData o => NFData (Arg o)
-- instance Show o => Show (Arg o) where show (Arg n t _) = unpack n ++ ":" ++ show t
instance (Pretty o) => Pretty (Arg o)
  where pretty (Arg n t _) = pretty n PP.<> colon PP.<> pretty t

instance Eq1 Arg where
  liftEq eq (Arg a b c) (Arg m n o) = a == m && liftEq eq b n && c == o

-- | Function type
data FunType o = FunType {
  _ftArgs :: [Arg o],
  _ftReturn :: Type o
  } deriving (Eq,Ord,Functor,Foldable,Traversable,Generic,Show)

instance NFData o => NFData (FunType o)
-- instance Show o => Show (FunType o) where
--   show (FunType as t) = "(" ++ unwords (map show as) ++ " -> " ++ show t ++ ")"
instance (Pretty o) => Pretty (FunType o) where
  pretty (FunType as t) = parens (hsep (map pretty as) <+> "->" <+> pretty t)

instance Eq1 FunType where
  liftEq eq (FunType a b) (FunType m n) = liftEq (liftEq eq) a m && liftEq eq b n

-- | use NonEmpty for function types
type FunTypes o = NonEmpty (FunType o)

funTypes :: FunType o -> FunTypes o
funTypes ft = ft :| []
showFunTypes :: Show o => FunTypes o -> String
showFunTypes (t :| []) = show t
showFunTypes ts = show (toList ts)

data PrimType =
  TyInteger |
  TyDecimal |
  TyTime |
  TyBool |
  TyString |
  TyValue |
  TyKeySet
  deriving (Eq,Ord,Generic,Show)

instance NFData PrimType

litToPrim :: Literal -> PrimType
litToPrim LString {} = TyString
litToPrim LInteger {} = TyInteger
litToPrim LDecimal {} = TyDecimal
litToPrim LBool {} = TyBool
litToPrim LTime {} = TyTime

tyInteger,tyDecimal,tyTime,tyBool,tyString,tyList,tyObject,tyValue,tyKeySet,tyTable :: Text
tyInteger = "integer"
tyDecimal = "decimal"
tyTime = "time"
tyBool = "bool"
tyString = "string"
tyList = "list"
tyObject = "object"
tyValue = "value"
tyKeySet = "keyset"
tyTable = "table"

-- instance Show PrimType where
--   show TyInteger = unpack tyInteger
--   show TyDecimal = unpack tyDecimal
--   show TyTime = unpack tyTime
--   show TyBool = unpack tyBool
--   show TyString = unpack tyString
--   show TyValue = unpack tyValue
--   show TyKeySet = unpack tyKeySet
instance Pretty PrimType where pretty = text . show

data SchemaType =
  TyTable |
  TyObject |
  TyBinding
  deriving (Eq,Ord,Generic)

instance NFData SchemaType
instance Show SchemaType where
  show TyTable = unpack tyTable
  show TyObject = unpack tyObject
  show TyBinding = "binding"
instance Pretty SchemaType where pretty = text . show

newtype TypeVarName = TypeVarName { _typeVarName :: Text }
  deriving (Eq,Ord,IsString,AsString,ToJSON,FromJSON,Hashable,Pretty,Generic,NFData)
instance Show TypeVarName where show = unpack . _typeVarName

-- | Type variables are namespaced for value types and schema types.
data TypeVar v =
  TypeVar { _tvName :: TypeVarName, _tvConstraint :: [Type v] } |
  SchemaVar { _tvName :: TypeVarName }
  deriving (Functor,Foldable,Traversable,Generic)

instance NFData v => NFData (TypeVar v)
instance Eq (TypeVar v) where
  (TypeVar a _) == (TypeVar b _) = a == b
  (SchemaVar a) == (SchemaVar b) = a == b
  _ == _ = False
instance Ord (TypeVar v) where
  x `compare` y = case (x,y) of
    (TypeVar {},SchemaVar {}) -> LT
    (SchemaVar {},TypeVar {}) -> GT
    (TypeVar a _,TypeVar b _) -> a `compare` b
    (SchemaVar a,SchemaVar b) -> a `compare` b
instance Show v => Show (TypeVar v) where
  show (TypeVar n []) = "<" ++ show n ++ ">"
  show (TypeVar n cs) = "<" ++ show n ++ show cs ++ ">"
  show (SchemaVar n) = "<{" ++ show n ++ "}>"
instance (Pretty v) => Pretty (TypeVar v) where
  pretty (TypeVar n []) = angles (pretty n)
  pretty (TypeVar n cs) = angles (pretty n <+> brackets (hsep (map pretty cs)))
  pretty (SchemaVar n) = angles (braces (pretty n))

instance Eq1 TypeVar where
  liftEq eq (TypeVar a b) (TypeVar m n) = a == m && liftEq (liftEq eq) b n
  liftEq _ (SchemaVar a) (SchemaVar m) = a == m
  liftEq _ _ _ = False


-- | Pact types.
data Type v =
  TyAny |
  TyVar { _tyVar :: TypeVar v } |
  TyPrim PrimType |
  TyList { _tyListType :: Type v } |
  TySchema { _tySchema :: SchemaType, _tySchemaType :: Type v } |
  TyFun { _tyFunType :: FunType v } |
  TyUser { _tyUser :: v }
    deriving (Eq,Ord,Functor,Foldable,Traversable,Generic,Show)

instance Eq1 Type where
  liftEq _ TyAny TyAny = True
  liftEq eq (TyVar a) (TyVar m) = liftEq eq a m
  liftEq _ (TyPrim a) (TyPrim m) = a == m
  liftEq eq (TyList a) (TyList m) = liftEq eq a m
  liftEq eq (TySchema a b) (TySchema m n) = a == m && liftEq eq b n
  liftEq eq (TyFun a) (TyFun b) = liftEq eq a b
  liftEq eq (TyUser a) (TyUser b) = eq a b
  liftEq _ _ _ = False

instance NFData v => NFData (Type v)

-- instance (Show v) => Show (Type v) where
--   show (TyPrim t) = show t
--   show (TyList t) | isAnyTy t = unpack tyList
--                   | otherwise = "[" ++ show t ++ "]"
--   show (TySchema s t) | isAnyTy t = show s
--                       | otherwise = show s ++ ":" ++ show t
--   show (TyFun f) = show f
--   show (TyUser v) = show v
--   show TyAny = "*"
--   show (TyVar n) = show n

instance (Pretty o) => Pretty (Type o) where
  pretty ty = case ty of
    TyVar n -> pretty n
    TyUser v -> pretty v
    TyFun f -> pretty f
    TySchema s t -> pretty s PP.<> colon PP.<> pretty t
    TyList t -> "list:" PP.<> pretty t
    TyPrim t -> pretty t
    TyAny -> "*"

mkTyVar :: TypeVarName -> [Type n] -> Type n
mkTyVar n cs = TyVar (TypeVar n cs)
mkTyVar' :: TypeVarName -> Type n
mkTyVar' n = mkTyVar n []
mkSchemaVar :: TypeVarName -> Type n
mkSchemaVar n = TyVar (SchemaVar n)

isAnyTy :: Type v -> Bool
isAnyTy TyAny = True
isAnyTy _ = False

isVarTy :: Type v -> Bool
isVarTy TyVar {} = True
isVarTy _ = False

isUnconstrainedTy :: Type v -> Bool
isUnconstrainedTy TyAny = True
isUnconstrainedTy (TyVar (TypeVar _ [])) = True
isUnconstrainedTy _ = False
{-# INLINE isUnconstrainedTy #-}

-- | a `canUnifyWith` b means a "can represent/contains" b
canUnifyWith :: Eq n => Type n -> Type n -> Bool
canUnifyWith TyAny _ = True
canUnifyWith _ TyAny = True
canUnifyWith (TyVar (SchemaVar _)) TyUser {} = True
canUnifyWith (TyVar SchemaVar {}) (TyVar SchemaVar {}) = True
canUnifyWith (TyVar (TypeVar _ ac)) (TyVar (TypeVar _ bc)) = all (`elem` ac) bc
canUnifyWith (TyVar (TypeVar _ cs)) b = null cs || b `elem` cs
canUnifyWith (TyList a) (TyList b) = a `canUnifyWith` b
canUnifyWith (TySchema _ a) (TySchema _ b) = a `canUnifyWith` b
canUnifyWith a b = a == b
{-# INLINE canUnifyWith #-}

makeLenses ''Type
makeLenses ''FunType
makeLenses ''Arg
makeLenses ''TypeVar
makeLenses ''TypeVarName


-- | Pact expressions, with parsing info.
data Exp =
  -- | Literals
  ELiteral { _eLiteral :: !Literal, _eParsed :: !Parsed } |
  -- | Symbol, effectively a string literal
  ESymbol { _eSymbol :: !Text, _eParsed :: !Parsed } |
  -- | Atom, with support for type literals.
  EAtom { _eAtom :: !Text
        , _eQualifier :: !(Maybe Text)
        , _eType :: !(Maybe (Type TypeName))
        , _eParsed :: !Parsed
        } |
  -- | Lists. '_eLitListType' distinguishes literal lists (`[1 2 3]`) from body forms.
  EList { _eList :: ![Exp], _eLitListType :: !(Maybe (Type TypeName)), _eParsed :: !Parsed } |
  -- | Object literals.
  EObject { _eObject :: ![(Exp,Exp)], _eParsed :: !Parsed } |
  -- | Special binding forms.
  EBinding { _eBinding :: ![(Exp,Exp)], _eParsed :: !Parsed }
           deriving (Eq,Generic, Show)

instance NFData Exp


pattern EList' :: [Exp] -> Exp
pattern EList' ls <- EList ls Nothing _
pattern ELitList :: [Exp] -> Exp
pattern ELitList ls <- EList ls (Just _) _
pattern EAtom' :: Text -> Exp
pattern EAtom' tag <- EAtom tag Nothing Nothing _
pattern ELitString :: Text -> Exp
pattern ELitString s <- ELiteral (LString s) _

makePrisms ''Exp


maybeDelim :: Show a => String -> Maybe a -> String
maybeDelim d t = maybe "" ((d ++) . show) t


-- instance Show Exp where
--     show (ELiteral i _) = show i
--     show (ESymbol s _) = '\'':unpack s
--     show (EAtom a q t _) =  unpack a ++ maybeDelim "."  q ++ maybeDelim ": " t
--     show (EList ls Nothing _) = "(" ++ unwords (map show ls) ++ ")"
--     show (EList ls Just {} _) = "[" ++ unwords (map show ls) ++ "]"
--     show (EObject ps _) = "{ " ++ intercalate ", " (map (\(k,v) -> show k ++ ": " ++ show v) ps) ++ " }"
--     show (EBinding ps _) = "{ " ++ intercalate ", " (map (\(k,v) -> show k ++ ":= " ++ show v) ps) ++ " }"

$(makeLenses ''Exp)


data Meta = Meta
  { _mDocs :: !Text
  , _mMetas :: !(M.Map Text Exp)
  } deriving (Eq,Generic)
instance NFData Meta
instance Ord Meta where
  Meta ad am `compare` Meta bd bm = (ad,M.keys am) `compare` (bd,M.keys bm)
instance Show Meta where
  show Meta {..} = case M.toList _mMetas of
    [] -> show _mDocs
    ms -> "(" ++ show _mDocs ++ " " ++
      unwords ((`map` ms) $ \(k,v) ->
          "(" ++ show k ++ " " ++ show v ++ ")")
      ++ ")"
instance ToJSON Meta where
  toJSON Meta {..} = object [ "docs" .= _mDocs, "metas" .= toJSON (show <$> _mMetas) ]

newtype PublicKey = PublicKey { _pubKey :: BS.ByteString } deriving (Eq,Ord,Generic,IsString,AsString)

instance Serialize PublicKey
instance NFData PublicKey
instance FromJSON PublicKey where
    parseJSON = withText "PublicKey" (return . PublicKey . encodeUtf8)
instance ToJSON PublicKey where
    toJSON = toJSON . decodeUtf8 . _pubKey
instance Show PublicKey where show (PublicKey s) = show (BS.toString s)

-- | KeySet pairs keys with a predicate function name.
data KeySet = KeySet {
      _ksKeys :: ![PublicKey]
    , _ksPredFun :: !Text
    } deriving (Eq,Generic)
instance Serialize KeySet
instance Show KeySet where show (KeySet ks f) = "KeySet " ++ show ks ++ " " ++ show f

-- | allow `{ "keys": [...], "pred": "..." }`, `{ "keys": [...] }`, and just `[...]`,
-- | the latter cases defaulting to "keys-all"
instance FromJSON KeySet where
    parseJSON v = withObject "KeySet" (\o ->
                    KeySet <$> o .: "keys" <*>
                    (fromMaybe defPred <$> o .:? "pred")) v <|>
                  (KeySet <$> parseJSON v <*> pure defPred)
      where defPred = "keys-all"
instance ToJSON KeySet where
    toJSON (KeySet k f) = object ["keys" .= k, "pred" .= f]


data DefType = Defun | Defpact deriving (Eq,Show)
defTypeRep :: DefType -> String
defTypeRep Defun = "defun"
defTypeRep Defpact = "defpact"

newtype NativeDefName = NativeDefName Text
    deriving (Eq,Ord,IsString,ToJSON,AsString)
instance Show NativeDefName where show (NativeDefName s) = show s

-- | Capture function application metadata
data FunApp = FunApp {
      _faInfo :: !Info
    , _faName :: !Text
    , _faModule :: !(Maybe ModuleName)
    , _faDefType :: !DefType
    , _faTypes :: !(FunTypes (Term Name))
    , _faDocs :: !(Maybe Text)
    }

instance Show FunApp where
  show FunApp {..} =
    "(" ++ defTypeRep _faDefType ++ " " ++ maybeDelim "." _faModule ++
    unpack _faName ++ " " ++ showFunTypes _faTypes ++ ")"



-- | Variable type for an evaluable 'Term'.
data Ref =
  -- | "Reduced" (evaluated) or native (irreducible) term.
  Direct (Term Name) |
  -- | Unevaulated/un-reduced term, never a native.
  Ref (Term Ref)
               deriving (Eq)
instance Show Ref where
    show (Direct t) = abbrev t
    show (Ref t) = abbrev t

data NativeDFun = NativeDFun {
      _nativeName :: NativeDefName,
      _nativeFun :: forall m . Monad m => FunApp -> [Term Ref] -> m (Term Name)
    }
instance Eq NativeDFun where a == b = _nativeName a == _nativeName b
instance Show NativeDFun where show a = show $ _nativeName a

-- | Binding forms.
data BindType n =
  -- | Normal "let" bind
  BindLet |
  -- | Schema-style binding, with string value for key
  BindSchema { _bType :: n }
  deriving (Eq,Functor,Foldable,Traversable,Ord)
instance (Show n) => Show (BindType n) where
  show BindLet = "let"
  show (BindSchema b) = "bind" ++ show b
instance (Pretty n) => Pretty (BindType n) where
  pretty BindLet = "let"
  pretty (BindSchema b) = "bind" PP.<> pretty b

instance Eq1 BindType where
  liftEq _ BindLet BindLet = True
  liftEq eq (BindSchema a) (BindSchema m) = eq a m
  liftEq _ _ _ = False

newtype TableName = TableName Text
    deriving (Eq,Ord,IsString,ToTerm,AsString,Hashable)
instance Show TableName where show (TableName s) = show s

data Module = Module {
    _mName :: !ModuleName
  , _mKeySet :: !KeySetName
  , _mMeta :: !(Maybe Meta)
  , _mCode :: !Code
  , _mHash :: !Hash
  , _mBlessed :: !(HS.HashSet Hash)
  } deriving (Eq)
instance Show Module where
  show Module {..} =
    "(Module " ++ asString' _mName ++ " '" ++ asString' _mKeySet ++ " " ++ show _mHash ++ ")"
instance ToJSON Module where
  toJSON Module {..} = object $
    ["name" .= _mName, "keyset" .= _mKeySet, "code" .= _mCode, "hash" .= _mHash, "blessed" .= toList _mBlessed ]
    ++ maybe [] (return . ("meta" .=)) _mMeta
-- | TODO when we figure out how/if we're storing modules in the database we can
-- address _mMeta not having a FromJSON, for now harmless
instance FromJSON Module where
  parseJSON = withObject "Module" $ \o -> Module <$>
    o .: "name" <*> o .: "keyset" <*> pure Nothing {- o .:? "meta" -} <*>
    o .: "code" <*> o .: "hash" <*> (HS.fromList <$> o .: "blessed")

data ConstVal n =
  CVRaw { _cvRaw :: !n } |
  CVEval { _cvRaw :: !n
         , _cvEval :: !n }
  deriving (Eq,Functor,Foldable,Traversable,Generic)

instance Show o => Show (ConstVal o) where
  show (CVRaw r) = show r
  show (CVEval _ e) = show e

instance Eq1 ConstVal where
  liftEq eq (CVRaw a) (CVRaw b) = eq a b
  liftEq eq (CVEval a c) (CVEval b d) = eq a b && eq c d
  liftEq _ _ _ = False

-- | Pact evaluable term.
data Term n =
    TModule {
      _tModuleDef :: Module
    , _tModuleBody :: !(Scope () Term n)
    , _tInfo :: !Info
    } |
    TList {
      _tList :: ![Term n]
    , _tListType :: Type (Term n)
    , _tInfo :: !Info
    } |
    TDef {
      _tDefName :: !Text
    , _tModule :: !ModuleName
    , _tDefType :: !DefType
    , _tFunType :: !(FunType (Term n))
    , _tDefBody :: !(Scope Int Term n)
    , _tMeta :: !(Maybe Meta)
    , _tInfo :: !Info
    } |
    TNative {
      _tNativeName :: !NativeDefName
    , _tNativeFun :: !NativeDFun
    , _tFunTypes :: FunTypes (Term n)
    , _tNativeDocs :: Text
    , _tInfo :: !Info
    } |
    TConst {
      _tConstArg :: !(Arg (Term n))
    , _tModule :: !ModuleName
    , _tConstVal :: !(ConstVal (Term n))
    , _tMeta :: !(Maybe Meta)
    , _tInfo :: !Info
    } |
    TApp {
      _tAppFun :: !(Term n)
    , _tAppArgs :: ![Term n]
    , _tInfo :: !Info
    } |
    TVar {
      _tVar :: !n
    , _tInfo :: !Info
    } |
    TBinding {
      _tBindPairs :: ![(Arg (Term n),Term n)]
    , _tBindBody :: !(Scope Int Term n)
    , _tBindType :: BindType (Type (Term n))
    , _tInfo :: !Info
    } |
    TObject {
      _tObject :: ![(Term n,Term n)]
    , _tObjectType :: !(Type (Term n))
    , _tInfo :: !Info
    } |
    TSchema {
      _tSchemaName :: !TypeName
    , _tModule :: !ModuleName
    , _tMeta :: !(Maybe Meta)
    , _tFields :: ![Arg (Term n)]
    , _tInfo :: !Info
    } |
    TLiteral {
      _tLiteral :: !Literal
    , _tInfo :: !Info
    } |
    TKeySet {
      _tKeySet :: !KeySet
    , _tInfo :: !Info
    } |
    TUse {
      _tModuleName :: !ModuleName
    , _tModuleHash :: !(Maybe Hash)
    , _tInfo :: !Info
    } |
    TBless {
      _tBlessed :: !Hash
    , _tInfo :: !Info
    } |
    TValue {
      _tValue :: !Value
    , _tInfo :: !Info
    } |
    TStep {
      _tStepEntity :: !(Maybe (Term n))
    , _tStepExec :: !(Term n)
    , _tStepRollback :: !(Maybe (Term n))
    , _tInfo :: !Info
    } |
    TTable {
      _tTableName :: !TableName
    , _tModule :: ModuleName
    , _tHash :: !Hash
    , _tTableType :: !(Type (Term n))
    , _tMeta :: !(Maybe Meta)
    , _tInfo :: !Info
    } |
    TMeta {
      _tName :: !Text
    , _tExp  :: !Exp
    , _tInfo :: !Info
    }
    deriving (Functor,Foldable,Traversable,Eq)

instance Show n => Show (Term n) where
    show TModule {..} =
      "(TModule " ++ show _tModuleDef ++ " " ++ show (unscope _tModuleBody) ++ ")"
    show (TList bs _ _) = "[" ++ unwords (map show bs) ++ "]"
    show TDef {..} =
      "(TDef " ++ defTypeRep _tDefType ++ " " ++ asString' _tModule ++ "." ++ unpack _tDefName ++ " " ++
      show _tFunType ++ maybeDelim " " _tMeta ++ ")"
    show TNative {..} =
      "(TNative " ++ asString' _tNativeName ++ " " ++ showFunTypes _tFunTypes ++ " " ++ unpack _tNativeDocs ++ ")"
    show TConst {..} =
      "(TConst " ++ asString' _tModule ++ "." ++ show _tConstArg ++ maybeDelim " " _tMeta ++ ")"
    show (TApp f as _) = "(TApp " ++ show f ++ " " ++ show as ++ ")"
    show (TVar n _) = "(TVar " ++ show n ++ ")"
    show (TBinding bs b c _) = "(TBinding " ++ show bs ++ " " ++ show (unscope b) ++ " " ++ show c ++ ")"
    show (TObject bs _ _) =
      "{" ++ intercalate ", " (map (\(a,b) -> show a ++ ": " ++ show b) bs) ++ "}"
    show (TLiteral l _) = show l
    show (TKeySet k _) = show k
    show (TUse m h _) = "(TUse " ++ show m ++ maybeDelim " " h ++ ")"
    show (TBless hs _) = "(TBless " ++ show hs ++ ")"
    show (TValue v _) = BSL.toString $ encode v
    show (TStep ent e r _) =
      "(TStep " ++ show ent ++ " " ++ show e ++ maybeDelim " " r ++ ")"
    show TSchema {..} =
      "(TSchema " ++ asString' _tModule ++ "." ++ asString' _tSchemaName ++ " " ++
      show _tFields ++ maybeDelim " " _tMeta ++ ")"
    show TTable {..} =
      "(TTable " ++ asString' _tModule ++ "." ++ asString' _tTableName ++ ":" ++ show _tTableType
<<<<<<< HEAD
      ++ maybeDelim " " _tDocs ++ ")"
    show TMeta {} = "TMeta"
=======
      ++ maybeDelim " " _tMeta ++ ")"
>>>>>>> 5338469e

showParamType :: Show n => Type n -> String
showParamType TyAny = ""
showParamType t = ":" ++ show t

--deriveEq1 ''Term
-- instance Show1 Term
instance Eq1 Term where
  liftEq eq (TModule a b c) (TModule m n o) =
    a == m && liftEq eq b n && c == o
  liftEq eq (TList a b c) (TList m n o) =
    liftEq (liftEq eq) a m && liftEq (liftEq eq) b n && c == o
  liftEq eq (TDef a b c d e f g) (TDef m n o p q r s) =
    a == m && b == n && c == o && liftEq (liftEq eq) d p && liftEq eq e q && f == r && g == s
  liftEq eq (TConst a b c d e) (TConst m n o q r) =
    liftEq (liftEq eq) a m && b == n && liftEq (liftEq eq) c o && d == q && e == r
  liftEq eq (TApp a b c) (TApp m n o) =
    liftEq eq a m && liftEq (liftEq eq) b n && c == o
  liftEq eq (TVar a b) (TVar m n) =
    eq a m && b == n
  liftEq eq (TBinding a b c d) (TBinding m n o p) =
    liftEq (\(w,x) (y,z) -> liftEq (liftEq eq) w y && liftEq eq x z) a m &&
    liftEq eq b n && liftEq (liftEq (liftEq eq)) c o && d == p
  liftEq eq (TObject a b c) (TObject m n o) =
    liftEq (\(w,x) (y,z) -> liftEq eq w y && liftEq eq x z) a m && liftEq (liftEq eq) b n && c == o
  liftEq _ (TLiteral a b) (TLiteral m n) =
    a == m && b == n
  liftEq _ (TKeySet a b) (TKeySet m n) =
    a == m && b == n
  liftEq _ (TUse a b c) (TUse m n o) =
    a == m && b == n && c == o
  liftEq _ (TBless a b) (TBless m n) =
    a == m && b == n
  liftEq _ (TValue a b) (TValue m n) =
    a == m && b == n
  liftEq eq (TStep a b c d) (TStep m n o p) =
    liftEq (liftEq eq) a m && liftEq eq b n && liftEq (liftEq eq) c o && d == p
  liftEq eq (TSchema a b c d e) (TSchema m n o p q) =
    a == m && b == n && c == o && liftEq (liftEq (liftEq eq)) d p && e == q
  liftEq eq (TTable a b c d e f) (TTable m n o p q r) =
    a == m && b == n && c == o && liftEq (liftEq eq) d p && e == q && f == r
  liftEq _ _ _ = False


instance Applicative Term where
    pure = return
    (<*>) = ap

instance Monad Term where
    return a = TVar a def
    TModule m b i >>= f = TModule m (b >>>= f) i
    TList bs t i >>= f = TList (map (>>= f) bs) (fmap (>>= f) t) i
    TDef n m dt ft b d i >>= f = TDef n m dt (fmap (>>= f) ft) (b >>>= f) d i
    TNative n fn t d i >>= f = TNative n fn (fmap (fmap (>>= f)) t) d i
    TConst d m c t i >>= f = TConst (fmap (>>= f) d) m (fmap (>>= f) c) t i
    TApp af as i >>= f = TApp (af >>= f) (map (>>= f) as) i
    TVar n i >>= f = (f n) { _tInfo = i }
    TBinding bs b c i >>= f = TBinding (map (fmap (>>= f) *** (>>= f)) bs) (b >>>= f) (fmap (fmap (>>= f)) c) i
    TObject bs t i >>= f = TObject (map ((>>= f) *** (>>= f)) bs) (fmap (>>= f) t) i
    TLiteral l i >>= _ = TLiteral l i
    TKeySet k i >>= _ = TKeySet k i
    TUse m h i >>= _ = TUse m h i
    TBless hs i >>= _ = TBless hs i
    TValue v i >>= _ = TValue v i
    TStep ent e r i >>= f = TStep (fmap (>>= f) ent) (e >>= f) (fmap (>>= f) r) i
<<<<<<< HEAD
    TSchema {..} >>= f = TSchema _tSchemaName _tModule _tDocs (fmap (fmap (>>= f)) _tFields) _tInfo
    TTable {..} >>= f = TTable _tTableName _tModule (fmap (>>= f) _tTableType) _tDocs _tInfo
    TMeta name exps i >>= _ = TMeta name exps i
=======
    TSchema {..} >>= f = TSchema _tSchemaName _tModule _tMeta (fmap (fmap (>>= f)) _tFields) _tInfo
    TTable {..} >>= f = TTable _tTableName _tModule _tHash (fmap (>>= f) _tTableType) _tMeta _tInfo
>>>>>>> 5338469e


instance FromJSON (Term n) where
    parseJSON (Number n) = return $ TLiteral (LInteger (round n)) def
    parseJSON (Bool b) = return $ toTerm b
    parseJSON (String s) = return $ toTerm s
    parseJSON (Array a) = (toTList TyAny def . toList) <$> mapM parseJSON a
    parseJSON (Object o) = toTObject TyAny def <$> mapM (traverse parseJSON . first toTerm) (HM.toList o)
    parseJSON v = return $ toTerm v
    {-# INLINE parseJSON #-}

instance Show n => ToJSON (Term n) where
    toJSON (TLiteral l _) = toJSON l
    toJSON (TValue v _) = v
    toJSON (TKeySet k _) = toJSON k
    toJSON (TObject kvs _ _) =
        object $ map (kToJSON *** toJSON) kvs
            where kToJSON (TLitString s) = s
                  kToJSON t = pack (abbrev t)
    toJSON (TList ts _ _) = toJSON ts
    toJSON t = toJSON (abbrev t)
    {-# INLINE toJSON #-}

class ToTerm a where
    toTerm :: a -> Term m
instance ToTerm Bool where toTerm = tLit . LBool
instance ToTerm Integer where toTerm = tLit . LInteger
instance ToTerm Int where toTerm = tLit . LInteger . fromIntegral
instance ToTerm Decimal where toTerm = tLit . LDecimal
instance ToTerm Text where toTerm = tLit . LString
instance ToTerm KeySet where toTerm = (`TKeySet` def)
instance ToTerm Literal where toTerm = tLit
instance ToTerm Value where toTerm = (`TValue` def)
instance ToTerm UTCTime where toTerm = tLit . LTime


toTObject :: Type (Term n) -> Info -> [(Term n,Term n)] -> Term n
toTObject ty i ps = TObject ps ty i

toTList :: Type (Term n) -> Info -> [Term n] -> Term n
toTList ty i vs = TList vs ty i

toTermList :: (ToTerm a,Foldable f) => Type (Term b) -> f a -> Term b
toTermList ty l = TList (map toTerm (toList l)) ty def



-- | Return a Pact type, or a String description of non-value Terms.
typeof :: Term a -> Either Text (Type (Term a))
typeof t = case t of
      TLiteral l _ -> Right $ TyPrim $ litToPrim l
      TModule {} -> Left "module"
      TList {..} -> Right $ TyList _tListType
      TDef {..} -> Left $ pack $ defTypeRep _tDefType
      TNative {..} -> Left "defun"
      TConst {..} -> Left $ "const:" <> _aName _tConstArg
      TApp {..} -> Left "app"
      TVar {..} -> Left "var"
      TBinding {..} -> case _tBindType of
        BindLet -> Left "let"
        BindSchema bt -> Right $ TySchema TyBinding bt
      TObject {..} -> Right $ TySchema TyObject _tObjectType
      TKeySet {} -> Right $ TyPrim TyKeySet
      TUse {} -> Left "use"
      TBless {} -> Left "bless"
      TValue {} -> Right $ TyPrim TyValue
      TStep {} -> Left "step"
      TSchema {..} -> Left $ "defobject:" <> asString _tSchemaName
      TTable {..} -> Right $ TySchema TyTable _tTableType
      TMeta {} -> Left "meta"
{-# INLINE typeof #-}

-- | Return string type description.
typeof' :: Show a => Term a -> Text
typeof' = either id (pack . show) . typeof

pattern TLitString :: Text -> Term t
pattern TLitString s <- TLiteral (LString s) _
pattern TLitInteger :: Integer -> Term t
pattern TLitInteger i <- TLiteral (LInteger i) _
pattern TLitBool :: Bool -> Term t
pattern TLitBool b <- TLiteral (LBool b) _


tLit :: Literal -> Term n
tLit = (`TLiteral` def)
{-# INLINE tLit #-}

-- | Convenience for OverloadedStrings annoyances
tStr :: Text -> Term n
tStr = toTerm

-- | Support pact `=` for value-level terms
termEq :: Eq n => Term n -> Term n -> Bool
termEq (TList a _ _) (TList b _ _) = length a == length b && and (zipWith termEq a b)
termEq (TObject a _ _) (TObject b _ _) = length a == length b && all (lkpEq b) a
    where lkpEq [] _ = False
          lkpEq ((k',v'):ts) p@(k,v) | termEq k k' && termEq v v' = True
                                     | otherwise = lkpEq ts p
termEq (TLiteral a _) (TLiteral b _) = a == b
termEq (TKeySet a _) (TKeySet b _) = a == b
termEq (TValue a _) (TValue b _) = a == b
termEq (TTable a b c d x _) (TTable e f g h y _) = a == e && b == f && c == g && d == h && x == y
termEq (TSchema a b c d _) (TSchema e f g h _) = a == e && b == f && c == g && d == h
termEq _ _ = False




abbrev :: Show t => Term t -> String
abbrev (TModule m _ _) = "<module " ++ asString' (_mName m) ++ ">"
abbrev (TList bs tl _) = "<list(" ++ show (length bs) ++ ")" ++ showParamType tl ++ ">"
abbrev TDef {..} = "<defun " ++ unpack _tDefName ++ ">"
abbrev TNative {..} = "<native " ++ asString' _tNativeName ++ ">"
abbrev TConst {..} = "<defconst " ++ show _tConstArg ++ ">"
abbrev t@TApp {} = "<app " ++ abbrev (_tAppFun t) ++ ">"
abbrev TBinding {} = "<binding>"
abbrev TObject {..} = "<object" ++ showParamType _tObjectType ++ ">"
abbrev (TLiteral l _) = show l
abbrev TKeySet {} = "<keyset>"
abbrev (TUse m h _) = "<use '" ++ show m ++ maybeDelim " " h ++ ">"
abbrev TBless {} = "<bless ...>"
abbrev (TVar s _) = show s
abbrev (TValue v _) = show v
abbrev TStep {} = "<step>"
abbrev TSchema {..} = "<defschema " ++ asString' _tSchemaName ++ ">"
abbrev TTable {..} = "<deftable " ++ asString' _tTableName ++ ">"
abbrev TMeta {} = "<meta>"




makeLenses ''Term
makeLenses ''FunApp<|MERGE_RESOLUTION|>--- conflicted
+++ resolved
@@ -69,21 +69,11 @@
    Module(..),
    ConstVal(..),
    Term(..),
-<<<<<<< HEAD
-   tAppArgs,tAppFun,tBindBody,tBindPairs,tBindType,tConstArg,tConstVal,
-   tDefBody,tDefName,tDefType,tDocs,tFields,tFunTypes,tFunType,tInfo,tKeySet,
-   tListType,tList,tLiteral,tModuleBody,tModuleDef,tModuleName,tModuleHash,
-   tModule,tNativeDocs,tNativeFun,tNativeName,tObjectType,tObject,
-   tSchemaName, tStepEntity,tStepExec,tStepRollback,tTableName,tTableType,
-   tValue,tVar,
-   tName,tExp,
-=======
    tAppArgs,tAppFun,tBindBody,tBindPairs,tBindType,tBlessed,tConstArg,tConstVal,
    tDefBody,tDefName,tDefType,tMeta,tFields,tFunTypes,tFunType,tHash,tInfo,tKeySet,
    tListType,tList,tLiteral,tModuleBody,tModuleDef,tModuleName,tModuleHash,tModule,
    tNativeDocs,tNativeFun,tNativeName,tObjectType,tObject,tSchemaName,
    tStepEntity,tStepExec,tStepRollback,tTableName,tTableType,tValue,tVar,
->>>>>>> 5338469e
    ToTerm(..),
    toTermList,toTObject,toTList,
    typeof,typeof',
@@ -812,12 +802,7 @@
       show _tFields ++ maybeDelim " " _tMeta ++ ")"
     show TTable {..} =
       "(TTable " ++ asString' _tModule ++ "." ++ asString' _tTableName ++ ":" ++ show _tTableType
-<<<<<<< HEAD
-      ++ maybeDelim " " _tDocs ++ ")"
-    show TMeta {} = "TMeta"
-=======
       ++ maybeDelim " " _tMeta ++ ")"
->>>>>>> 5338469e
 
 showParamType :: Show n => Type n -> String
 showParamType TyAny = ""
@@ -883,14 +868,8 @@
     TBless hs i >>= _ = TBless hs i
     TValue v i >>= _ = TValue v i
     TStep ent e r i >>= f = TStep (fmap (>>= f) ent) (e >>= f) (fmap (>>= f) r) i
-<<<<<<< HEAD
-    TSchema {..} >>= f = TSchema _tSchemaName _tModule _tDocs (fmap (fmap (>>= f)) _tFields) _tInfo
-    TTable {..} >>= f = TTable _tTableName _tModule (fmap (>>= f) _tTableType) _tDocs _tInfo
-    TMeta name exps i >>= _ = TMeta name exps i
-=======
     TSchema {..} >>= f = TSchema _tSchemaName _tModule _tMeta (fmap (fmap (>>= f)) _tFields) _tInfo
     TTable {..} >>= f = TTable _tTableName _tModule _tHash (fmap (>>= f) _tTableType) _tMeta _tInfo
->>>>>>> 5338469e
 
 
 instance FromJSON (Term n) where
