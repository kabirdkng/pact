--- conflicted
+++ resolved
@@ -113,12 +113,8 @@
 import Data.Monoid
 import Control.DeepSeq
 import Data.Maybe
-<<<<<<< HEAD
 import qualified Data.HashSet as HS
-=======
 import qualified Data.HashMap.Strict as HM
-
->>>>>>> 8beadcda
 
 import Data.Serialize (Serialize)
 
