{-# LANGUAGE ConstraintKinds #-}
{-# LANGUAGE TypeFamilies #-}
{-# LANGUAGE FlexibleInstances #-}
{-# LANGUAGE RankNTypes #-}
{-# LANGUAGE LambdaCase #-}
{-# LANGUAGE RecordWildCards #-}
{-# LANGUAGE TemplateHaskell #-}
{-# LANGUAGE ScopedTypeVariables #-}
{-# LANGUAGE TupleSections #-}
{-# LANGUAGE FlexibleContexts #-}
{-# LANGUAGE BangPatterns #-}
{-# LANGUAGE OverloadedStrings #-}
{-# LANGUAGE PatternSynonyms #-}
{-# LANGUAGE ViewPatterns #-}

-- megaparsec <9.3 backard compatiblity
{-# OPTIONS_GHC -Wno-redundant-constraints #-}

-- |
-- Module      :  Pact.Types.ExpParser
-- Copyright   :  (C) 2018 Stuart Popejoy
-- License     :  BSD-style (see the file LICENSE)
-- Maintainer  :  Stuart Popejoy <stuart@kadena.io>
--
-- Parser combinator over 'Exp'.
--

module Pact.Types.ExpParser
  ( Cursor(..)
  , ParseState(..), psCurrent, psUser
  , ParseEnv(..)
  , MkInfo, mkEmptyInfo, mkStringInfo, mkTextInfo
  , ExpParse
  , narrowTry
  , runCompile
  , tokenErr, tokenErr'
  , syntaxError
  , expected, unexpected'
  , commit
  , exp
  , anyExp
  , enter, exit, context, contextInfo
  , current
  , atom, bareAtom, symbol
  , lit, lit', str
  , list, list', withList, withList'
  , sep
  , keysetNameStr
    ) where

import qualified Text.Trifecta.Delta as TF
import Control.Applicative hiding (some,many)
import Text.Megaparsec as MP
import Text.Megaparsec.Internal (ParsecT(..))
import qualified Data.ByteString as B
import Data.Proxy
import Data.Void
import Data.List.NonEmpty (NonEmpty(..),fromList,toList)
import Data.List
import Control.Monad
import Control.Monad.State
import Control.Monad.Reader
import Control.Arrow (second)
import Prelude hiding (exp)
import Control.Lens hiding (prism)
import Data.Default
import Data.Text (Text)
import qualified Data.Text as T
import qualified Data.Text.Encoding as T
import qualified Data.Set as S

import Pact.Types.Exp
import Pact.Types.Pretty hiding (list, sep)
import Pact.Types.PactError (PactError(..),PactErrorType(..))
import Pact.Types.Info
import Pact.Types.KeySet (KeySetName, parseAnyKeysetName)

-- | Exp stream type.
data Cursor = Cursor
  { _cContext :: Maybe (Cursor,Exp Info)
  , _cStream :: [Exp Info]
  } deriving (Show)
instance Default Cursor where def = Cursor def def

-- | Adapt Cursor to MP Stream
instance Stream Cursor where
  type Token Cursor = Exp Info
  type Tokens Cursor = [Exp Info]
  tokenToChunk Proxy = pure
  tokensToChunk Proxy = id
  chunkToTokens Proxy = id
  chunkLength Proxy = length
  chunkEmpty Proxy = null
  take1_ Cursor{..} = case _cStream of
    [] -> Nothing
    (t:ts) -> Just (t, Cursor _cContext ts)
  takeN_ n s@Cursor{..}
    | n <= 0        = Just ([], s)
    | null _cStream = Nothing
    | otherwise = Just $ second (Cursor _cContext) $ splitAt n _cStream
  takeWhile_ f Cursor{..} = second (Cursor _cContext) $ span f _cStream


-- | Capture last-parsed Exp, plus arbitrary state.
data ParseState a = ParseState
  { _psCurrent :: Exp Info
  , _psUser :: a
  }
makeLenses ''ParseState

-- | Current env has flag for try-narrow fix.
newtype ParseEnv = ParseEnv
    { _peNarrowTry :: Bool }
instance Default ParseEnv where def = ParseEnv True

type MkInfo = Parsed -> Info

{-# INLINE mkEmptyInfo #-}
mkEmptyInfo :: MkInfo
mkEmptyInfo e = Info (Just (mempty,e))

{-# INLINE mkStringInfo #-}
mkStringInfo :: String -> MkInfo
<<<<<<< HEAD
mkStringInfo s d = Info $ Just (Code code, d)
  where
    -- the parser reports column offsets in bytes
    code = T.decodeUtf8 $ B.take len $ B.drop offset $ T.encodeUtf8 $ T.pack s
    offset = fromIntegral $ TF.bytes d
    len = _pLength d
=======
mkStringInfo = mkTextInfo . T.pack
>>>>>>> 126d684f

{-# INLINE mkTextInfo #-}
mkTextInfo :: T.Text -> MkInfo
mkTextInfo s d = Info $ Just (Code code, d)
  where
<<<<<<< HEAD
    -- the parser reports column offsets in bytes
    code = T.decodeUtf8 $ B.take len $ B.drop offset $ T.encodeUtf8 s
=======
    code = T.take len $ T.drop offset s
>>>>>>> 126d684f
    offset = fromIntegral $ TF.bytes d
    len = _pLength d

type ExpParse s a = ReaderT ParseEnv (StateT (ParseState s) (Parsec Void Cursor)) a

narrowTry :: ExpParse s a -> ExpParse s a -> ExpParse s a
narrowTry legacy narrowed = reader _peNarrowTry >>= \case
  True -> narrowed
  False -> legacy

-- | Run a compile. TODO squint harder at MP errors for better output.
{-# INLINE runCompile #-}
runCompile :: ParseEnv -> ExpParse s a -> ParseState s -> Exp Info -> Either PactError a
runCompile pe act cs a =
  case runParser (runStateT (runReaderT act pe) cs) "" (Cursor Nothing [a]) of
    (Right (r,_)) -> Right r
    (Left (ParseErrorBundle es _)) ->
      Left $ PactError SyntaxError inf [] (prettyString msg)
      where
        msg = intercalate ", " msgs
        -- concat errors in bundle. Info is extracted from
        -- any 'Tokens' found.
        (inf,msgs) = foldr go (def,[]) (toList es)
        go e (i,ms) = case e of
          -- concat errors in TrivialError
          (TrivialError _ itemMay expect) -> foldr go' (i,ms) items
            where expectList = S.toList expect
                  items = maybe expectList (:expectList) itemMay
                  go' item (ri,rmsgs) = case item of
                    Label s -> (ri,toList s:rmsgs)
                    EndOfInput -> (ri,"Unexpected end of input":rmsgs)
                    Tokens (x :| _) -> (getInfo x,rmsgs)
          -- FancyError isn't used but add just in case
          (FancyError _ errs) -> (i,show errs:ms)


{-# INLINE strErr #-}
strErr :: String -> ErrorItem t
strErr = Label . fromList

{-# INLINE tokenErr #-}
tokenErr :: String -> Exp Info -> ExpParse s a
tokenErr s = tokenErr' s . Just

{-# INLINE tokenErr' #-}
tokenErr' :: String -> Maybe (Exp Info) -> ExpParse s a
tokenErr' ty i = failure (Just $ strErr ty) $
  maybe S.empty (\e -> S.singleton (Tokens (e:|[]))) i

{-# INLINE context #-}
context :: ExpParse s (Maybe (Exp Info))
context = fmap snd . _cContext <$> getInput

{-# INLINE contextInfo #-}
contextInfo :: ExpParse s Info
contextInfo = maybe def getInfo <$> context

{-# INLINE current #-}
current :: ExpParse s (Exp Info)
current = use psCurrent

{-# INLINE syntaxError #-}
syntaxError :: String -> ExpParse s a
syntaxError s = current >>= tokenErr s

{-# INLINE expected #-}
expected :: String -> ExpParse s a
expected s = syntaxError $ "Expected: " ++ s

{-# INLINE unexpected' #-}
unexpected' :: String -> ExpParse s a
unexpected' s = syntaxError $ "Unexpected: " ++ s

{-# INLINE nes #-}
nes :: a -> NonEmpty a
nes x = x :| []

-- | Test a token in the stream for epsilon/"trivial" acceptance,
-- allowing for further tests on the result before committing.
-- This is copypasta from Megaparsec's implementation of 'token' as
-- of version 7.0.x, so this might break in future MP versions.
pTokenEpsilon :: forall e s m a. Stream s
  => (Token s -> Maybe a)
  -> S.Set (ErrorItem (Token s))
  -> ParsecT e s m a
pTokenEpsilon test ps = ParsecT $ \s@(State input o pst _) _ _ eok eerr ->
  case take1_ input of
    Nothing ->
      let us = pure EndOfInput
      in eerr (TrivialError o us ps) s
    Just (c,cs) ->
      case test c of
        Nothing ->
          let us = (Just . Tokens . nes) c
          in eerr (TrivialError o us ps)
                  (State input o pst [])
        Just x ->
          eok x (State cs (o + 1) pst []) mempty -- this is only change from 'pToken'
-- {-# INLINE pToken #-}

-- | Call commit continuation with current state.
pCommit :: forall e s m. Ord (Token s) => ParsecT e s m ()
pCommit = ParsecT $ \s cok _ _ _ -> cok () s mempty

-- | Commit any previous recognitions.
commit :: ExpParse s ()
commit = lift (lift pCommit)

-- | Recognize a specific Exp sub-type, non-committing.
{-# INLINE exp #-}
exp :: String -> Prism' (Exp Info) a -> ExpParse s (a,Exp Info)
exp ty prism = do
  !t <- current
  let test i = case firstOf prism i of
        Just !a -> Just (a,i)
        Nothing -> Nothing
      !errs = S.fromList [
        strErr $ "Expected: " ++ ty,
        Tokens $! fromList [t]
        ]
  !r <- lift $! lift $! pTokenEpsilon test errs
  psCurrent .= snd r
  return r

-- | Recognize any Exp, committing.
{-# INLINE anyExp #-}
anyExp :: ExpParse s (Exp Info)
anyExp = token Just mempty

-- | Enter a list context, setting the token stream to its contents
{-# INLINE enter #-}
enter :: (ListExp Info,Exp Info) -> ExpParse s (ListExp Info)
enter (l@ListExp{..},e) = do
  par <- getInput
  setInput $ Cursor (Just (par,e)) _listList
  return l

-- | Exit a list context, resuming a previous parent context.
{-# INLINE exit #-}
exit :: ExpParse s ()
exit = do
  child <- getInput
  case _cContext child of
    Just (p,e) -> setInput p >> (psCurrent .= e)
    Nothing -> failure (Just EndOfInput) def

-- | Recognize an atom, non-committing.
{-# INLINE atom #-}
atom :: ExpParse s (AtomExp Info)
atom = fst <$> exp "atom" _EAtom

-- | Recognized a literal, non-committing.
{-# INLINE lit #-}
lit :: ExpParse s (LiteralExp Info)
lit = fst <$> exp "literal" _ELiteral

-- | Recognize a list, non-committing.
{-# INLINE list #-}
list :: ExpParse s (ListExp Info,Exp Info)
list = exp "list" _EList

-- | Recognize a separator, committing.
{-# INLINE sep #-}
sep :: Separator -> ExpParse s ()
sep s = exp "sep" _ESeparator >>= \(SeparatorExp{..},_) ->
  if _sepSeparator == s then commit else expected (show s)

-- | Recognize a specific literal, non-committing.
{-# INLINE lit' #-}
lit' :: String -> Prism' Literal a -> ExpParse s a
lit' ty prism = lit >>= \LiteralExp{..} -> case firstOf prism _litLiteral of
  Just l -> return l
  Nothing -> expected ty

-- | Recognize a String literal, non-committing.
{-# INLINE str #-}
str :: ExpParse s Text
str = lit' "string" _LString

keysetNameStr :: ExpParse s KeySetName
keysetNameStr = parseKsn =<< lit' "keyset-name" _LString
  where
    parseKsn k = case parseAnyKeysetName k of
      Left{} -> syntaxError "invalid keyset name format"
      Right a -> pure a

-- | Recognize a list with specified delimiter, committing.
{-# INLINE list' #-}
list' :: ListDelimiter -> ExpParse s (ListExp Info,Exp Info)
list' d = list >>= \l@(ListExp{..},_) ->
  if _listDelimiter == d then commit >> return l
  else expected $ enlist d $ \(s,e)-> T.unpack (s<>"list"<>e)

-- | Recongize a list with specified delimiter and act on contents, committing.
{-# INLINE withList #-}
withList :: ListDelimiter -> (ListExp Info -> ExpParse s a) -> ExpParse s a
withList d act = noTryMay $ list' d >>= enter >>= act >>= \a -> exit >> return a
  where
    noTryMay a = narrowTry (try a) a

-- | 'withList' without providing ListExp arg to action, committing.
{-# INLINE withList' #-}
withList' :: ListDelimiter -> ExpParse s a -> ExpParse s a
withList' d = withList d . const

-- | Recognize an unqualified "bare" atom, non-committing.
{-# INLINE bareAtom #-}
bareAtom :: ExpParse s (AtomExp Info)
bareAtom = atom >>= \a@AtomExp{..} -> case _atomQualifiers of
  (_:_) -> expected "unqualified atom"
  [] -> return a

-- | Recognize a bare atom with expected text, committing.
{-# INLINE symbol #-}
symbol :: Text -> ExpParse s ()
symbol s = bareAtom >>= \AtomExp{..} ->
  if _atomAtom == s then commit else expected $ T.unpack s<|MERGE_RESOLUTION|>--- conflicted
+++ resolved
@@ -121,27 +121,13 @@
 
 {-# INLINE mkStringInfo #-}
 mkStringInfo :: String -> MkInfo
-<<<<<<< HEAD
-mkStringInfo s d = Info $ Just (Code code, d)
-  where
-    -- the parser reports column offsets in bytes
-    code = T.decodeUtf8 $ B.take len $ B.drop offset $ T.encodeUtf8 $ T.pack s
-    offset = fromIntegral $ TF.bytes d
-    len = _pLength d
-=======
 mkStringInfo = mkTextInfo . T.pack
->>>>>>> 126d684f
 
 {-# INLINE mkTextInfo #-}
 mkTextInfo :: T.Text -> MkInfo
 mkTextInfo s d = Info $ Just (Code code, d)
   where
-<<<<<<< HEAD
-    -- the parser reports column offsets in bytes
-    code = T.decodeUtf8 $ B.take len $ B.drop offset $ T.encodeUtf8 s
-=======
     code = T.take len $ T.drop offset s
->>>>>>> 126d684f
     offset = fromIntegral $ TF.bytes d
     len = _pLength d
 
