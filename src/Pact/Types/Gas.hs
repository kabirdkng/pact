{-# LANGUAGE CPP #-}
{-# LANGUAGE DeriveGeneric #-}
{-# LANGUAGE DerivingStrategies #-}
{-# LANGUAGE GeneralizedNewtypeDeriving #-}
{-# LANGUAGE LambdaCase #-}
{-# LANGUAGE OverloadedStrings #-}
{-# LANGUAGE TemplateHaskell #-}
{-# LANGUAGE TypeFamilies #-}
<<<<<<< HEAD
{-# LANGUAGE LambdaCase #-}
{-# LANGUAGE InstanceSigs #-}
=======
>>>>>>> 6948e787

-- |
-- Module      :  Pact.Types.Gas
-- Copyright   :  (C) 2016 Stuart Popejoy
-- License     :  BSD-style (see the file LICENSE)
-- Maintainer  :  Stuart Popejoy <stuart@kadena.io>
--
-- Gas (compute and space cost calculation) types.
--
module Pact.Types.Gas
  ( -- * types
    Gas(..)
  , GasPrice(..)
  , GasEnv(..)
  , ReadValue(..)
  , WriteValue(..)
  , GasModel(..)
  , GasArgs(..)
  , GasLimit(..)
  , ZKGroup(..)
  , ZKArg(..)
    -- * optics
  , geGasLimit
  , geGasPrice
  , geGasModel
  , IntThreshold(..)
  , thresholdToInteger
  , GasModelType(..)
  ) where

import Control.DeepSeq (NFData)
import Control.Lens (makeLenses,Wrapped)

import Data.Aeson
import Data.Text (Text, unpack)
import Data.Aeson.Types (Parser)
import Data.Serialize
import Data.Decimal

import GHC.Generics

import Test.QuickCheck

import Pact.Types.Continuation
import Pact.Types.Info
import Pact.Types.Persistence
import Pact.Types.Pretty
import Pact.Types.PactValue
import Pact.Types.RowData
import Pact.Types.Term
import Pact.Types.Namespace
import Pact.Parse
import Pact.Types.SizeOf(Bytes, SizeOfVersion)

import qualified Pact.JSON.Encode as J

parseGT0 :: (FromJSON a,Num a,Ord a) => Value -> Parser a
parseGT0 v = parseJSON v >>= \a ->
  if a >= 0 then return a else
    fail "value must be greater than 0"
{-# INLINABLE parseGT0 #-}

-- | API Price value, basically a newtype over `Decimal`
newtype GasPrice = GasPrice ParsedDecimal
  deriving (Eq,Ord,Generic)
  deriving newtype (Num,Real,Fractional,RealFrac,NFData,Serialize,ToTerm,Pretty,J.Encode)

instance Show GasPrice where
  show (GasPrice (ParsedDecimal d)) = show d

instance FromJSON GasPrice where
  parseJSON = fmap GasPrice . parseGT0

instance Arbitrary GasPrice where
  arbitrary = GasPrice <$> (getPositive <$> arbitrary)

instance Wrapped GasPrice

-- | DB Read value for per-row gas costing.
-- Data is included if variable-size.
data ReadValue
  = ReadData !RowData
  | ReadKey !RowKey
  | ReadTxId
  | ReadModule !ModuleName !Code
  | ReadInterface !ModuleName !Code
  | ReadNamespace !(Namespace PactValue)
  | ReadKeySet !KeySetName !KeySet
  | ReadYield !Yield

instance Pretty ReadValue where
  pretty g = case g of
    ReadData {} -> "ReadData"
    ReadKey {} -> "ReadKey"
    ReadTxId -> "ReadTxId"
    ReadModule {} -> "ReadModule"
    ReadInterface {} -> "ReadInterface"
    ReadNamespace {} -> "ReadNamespace"
    ReadKeySet {} -> "ReadKeySet"
    ReadYield {} -> "ReadYield"


data WriteValue
  = WriteData !WriteType !Text !(ObjectMap PactValue)
  | WriteTable !Text
  | WriteModule !ModuleName !Code
  | WriteInterface !ModuleName !Code
  | WriteNamespace !(Namespace PactValue)
  | WriteKeySet !KeySetName !KeySet
  | WriteYield !Yield

instance Pretty WriteValue where
  pretty g = case g of
    WriteData ty _ _ -> "WriteData:" <> pretty ty
    WriteTable {} -> "WriteTable"
    WriteModule {} -> "WriteModule"
    WriteInterface {} -> "WriteInterface"
    WriteNamespace {} -> "WriteNamespace"
    WriteKeySet {} -> "WriteKeySet"
    WriteYield {} -> "WriteYield"

data GasArgs
  = GSelect !(Maybe [(Info,FieldKey)])
  -- ^ Cost of selecting columns from a user table
  | GDistinct !Int
  -- ^ Cost of deduping any list
  | GSort !Int
  -- ^ Cost of performing sort on any list
  | GSortFieldLookup !Int
  -- ^ Cost of sorting by lookup fields
  | GConcatenation !Int !Int
  -- ^ Cost of concatenating two strings, lists, and objects
  | GUnreduced ![Term Ref]
  -- ^ Cost of using a native function
  | GPostRead !ReadValue
  -- ^ Cost for reading from database
  | GPreWrite !WriteValue !SizeOfVersion
  -- ^ Cost of writing to the database
  | GModuleMember !(ModuleDef (Term Name))
  -- ^ TODO documentation
  | GModuleDecl !ModuleName !Code
  -- ^ Cost of creating a module
  | GUse !ModuleName !(Maybe ModuleHash)
  -- ^ Cost of using a (potentially blessed) module
  | GInterfaceDecl !ModuleName !Code
  -- ^ Cost of creating an interface
  | GUserApp !DefType
  -- ^ Cost of using a function, capability, or defpact
  | GMakeList !Integer
  -- ^ Cost of make-list
  | GFoldDB
  -- ^ Cost of the fold-db call
  | GModuleMemory !Bytes
  -- ^ The cost of the in-memory representation of the module
  | GPrincipal !Int
  -- ^ the cost of principal creation and validation
  | GIntegerOpCost !(Integer, Maybe Integer) !(Integer, Maybe Integer) IntThreshold
  -- ^ Integer costs
  | GDecimalOpCost !Decimal !Decimal
  -- ^ Decimal costs
  | GMakeList2 !Integer !(Maybe Integer)
  -- ^ List versioning 2
  | GZKArgs !ZKArg

data IntThreshold
  = ThresholdPrePact47
  | ThresholdPact47
  deriving (Show, Enum)

thresholdToInteger :: IntThreshold -> Integer
thresholdToInteger = \case
  ThresholdPrePact47 -> (10 :: Integer) ^ (30 :: Integer)
  ThresholdPact47 -> (10 :: Integer) ^ (80 :: Integer)

instance Pretty IntThreshold where
  pretty = \case
    ThresholdPrePact47 -> "ThresholdPrePact47"
    ThresholdPact47 -> "ThresholdPact47"

-- | The elliptic curve pairing group we are
-- handling
data ZKGroup
  = ZKG1
  -- ^ Group one, that is Fq in Pairing
  | ZKG2
  -- ^ Group two, that is, Fq2 Pairing
  deriving Show

data ZKArg
  = PointAdd !ZKGroup
  -- ^ Point addition Gas arguments, where the gas is dependent on the group.
  | ScalarMult !ZKGroup
  -- ^ Scalar multiplication gas, group dependent
  | Pairing !Int
  -- ^ Pairing function gas, dependent on number of pairs
  deriving Show

instance Pretty ZKGroup where
  pretty = \case
    ZKG1 -> "G1"
    ZKG2 -> "G2"

instance Pretty ZKArg where
  pretty = \case
    PointAdd g -> "PointAdd" <> parens (pretty g)
    ScalarMult g-> "ScalarMult" <> parens (pretty g)
    Pairing n -> "Pairing" <> parens (pretty n)

instance Pretty GasArgs where
  pretty g = case g of
    GSelect {} -> "GSelect"
    GSortFieldLookup i -> "GSortFieldLookup:" <> pretty i
    GConcatenation i j -> "GConcatenation:" <> pretty i <> colon <> pretty j
    GUnreduced {} -> "GUnreduced"
    GPostRead rv -> "GPostRead:" <> pretty rv
    GPreWrite wv szVer -> "GWrite:" <> pretty wv <> colon <> pretty szVer
    GModuleMember {} -> "GModuleMember"
    GModuleDecl {} -> "GModuleDecl"
    GUse {} -> "GUse"
    GInterfaceDecl {} -> "GInterfaceDecl"
    GUserApp {} -> "GUserApp"
    GMakeList i -> "GMakeList:" <> pretty i
    GSort i -> "GSort:" <> pretty i
    GDistinct i -> "GDistinct:" <> pretty i
    GFoldDB -> "GFoldDB"
    GModuleMemory i -> "GModuleMemory: " <> pretty i
    GPrincipal i -> "GPrincipal: " <> pretty i
    GIntegerOpCost i j ts -> "GIntegerOpCost:" <> pretty i <> colon <> pretty j <> colon <> pretty ts
    GDecimalOpCost i j -> "GDecimalOpCost:" <> pretty (show i) <> colon <> pretty (show j)
    GMakeList2 i k -> "GMakeList2:" <> pretty i <> colon <> pretty k
    GZKArgs arg -> "GZKArgs:" <> pretty arg

newtype GasLimit = GasLimit ParsedInteger
  deriving (Eq,Ord,Generic)
  deriving newtype (Num,Real,Integral,Enum,Serialize,NFData,ToTerm,Pretty,J.Encode)

instance Arbitrary GasLimit where
  arbitrary = GasLimit <$> (getPositive <$> arbitrary)

instance Show GasLimit where
  show (GasLimit (ParsedInteger i)) = show i

instance FromJSON GasLimit where
  parseJSON = fmap GasLimit . parseGT0

instance Wrapped GasLimit

data GasModelType
  = ConstantGasModel Gas
  | TableGasModel
  deriving Show

data GasModel = GasModel
  { gasModelName :: !Text
  , gasModelType :: GasModelType
  , gasModelDesc :: !Text
  , runGasModel :: !(Text -> GasArgs -> Gas)
  }

instance Show GasModel where
  show m = "[GasModel: " <> unpack (gasModelName m) <> "]"

instance Pretty GasModel where
  pretty m = viaShow m

data GasEnv = GasEnv
  { _geGasLimit :: !GasLimit
  , _geGasPrice :: !GasPrice
  , _geGasModel :: !GasModel
  }
makeLenses ''GasEnv<|MERGE_RESOLUTION|>--- conflicted
+++ resolved
@@ -6,11 +6,6 @@
 {-# LANGUAGE OverloadedStrings #-}
 {-# LANGUAGE TemplateHaskell #-}
 {-# LANGUAGE TypeFamilies #-}
-<<<<<<< HEAD
-{-# LANGUAGE LambdaCase #-}
-{-# LANGUAGE InstanceSigs #-}
-=======
->>>>>>> 6948e787
 
 -- |
 -- Module      :  Pact.Types.Gas
