{-# LANGUAGE BangPatterns #-}
{-# LANGUAGE CPP #-}
{-# LANGUAGE DeriveGeneric #-}
{-# LANGUAGE DerivingStrategies #-}
{-# LANGUAGE FlexibleInstances #-}
{-# LANGUAGE GADTs #-}
{-# LANGUAGE GeneralizedNewtypeDeriving #-}
{-# LANGUAGE LambdaCase #-}
{-# LANGUAGE OverloadedStrings #-}
{-# LANGUAGE RankNTypes #-}
{-# LANGUAGE RecordWildCards #-}
{-# LANGUAGE ScopedTypeVariables #-}
{-# LANGUAGE TemplateHaskell #-}

-- |
-- Module      :  Pact.Types.Runtime
-- Copyright   :  (C) 2016 Stuart Popejoy
-- License     :  BSD-style (see the file LICENSE)
-- Maintainer  :  Stuart Popejoy <stuart@kadena.io>
--
-- 'Eval' monad and utilities.
-- Exports Lang and Util, so this is the "default import" for most pact things.
--

module Pact.Types.Runtime
 ( evalError,evalError',
   failTx,failTx',
   argsError,argsError',
   throwDbError,throwEither,throwEitherText,throwErr,
   PactId(..),
   PactEvent(..), eventName, eventParams, eventModule, eventModuleHash,
   RefStore(..),rsNatives,
   EvalEnv(..),eeRefStore,eeMsgSigs,eeMsgBody,eeMode,eeEntity,eePactStep,eePactDbVar,eeInRepl,
   eePactDb,eePurity,eeHash,eeGas, eeGasEnv,eeNamespacePolicy,eeSPVSupport,eePublicData,eeExecutionConfig,
   eeAdvice, eeWarnings,
   toPactId,
   Purity(..),
   RefState(..),rsLoaded,rsLoadedModules,rsNamespace,rsQualifiedDeps,
   EvalState(..),evalRefs,evalCallStack,evalPactExec,
   evalCapabilities,evalLogGas,evalEvents,
   Eval(..),runEval,runEval',catchesPactError,
   call,method,
   readRow,writeRow,keys,txids,createUserTable,getUserTableInfo,beginTx,commitTx,rollbackTx,getTxLog,
   KeyPredBuiltins(..),keyPredBuiltins,
   NamespacePolicy(..),
   permissiveNamespacePolicy,
   ExecutionConfig(..),ExecutionFlag(..),ecFlags,isExecutionFlagSet,flagRep,flagReps,
   mkExecutionConfig,
   ifExecutionFlagSet,ifExecutionFlagSet',
   whenExecutionFlagSet, unlessExecutionFlagSet,
   emitPactWarning,
   PactWarning(..),
   module Pact.Types.Lang,
   module Pact.Types.Util,
   module Pact.Types.Persistence,
   module Pact.Types.Gas,
   module Pact.Types.ChainMeta,
   module Pact.Types.PactError,
   liftIO,
   eAdvise,
   isOffChainForkedError,
   OnChainErrorState(..)
   ) where


import Control.Arrow ((&&&))
import Control.Concurrent.MVar
import Control.Lens hiding ((.=),DefName, elements)
import Control.Monad.Except
import Control.Exception.Safe
import Control.Monad.Reader
import Control.Monad.State.Strict
import Control.DeepSeq
import Data.Aeson hiding (Object)
import Data.Default
import Data.IORef(IORef, modifyIORef')
import qualified Data.HashMap.Strict as HM
import qualified Data.Map.Strict as M
import qualified Data.Set as S
import Data.String
import Data.Text (Text,pack)
import Data.Set(Set)
import GHC.Generics (Generic)
import Test.QuickCheck

import Pact.Types.Term
import Pact.Types.Capability
import Pact.Types.ChainMeta
import Pact.Types.Continuation
import Pact.Types.Gas
import Pact.Types.Lang
import Pact.Types.Orphans ()
import Pact.Types.PactError
import Pact.Types.PactValue
import Pact.Types.Advice
import Pact.Types.Persistence
import Pact.Types.Pretty
import Pact.Types.RowData
import Pact.Types.SPV
import Pact.Types.Util
import Pact.Types.Namespace

import Pact.JSON.Legacy.Value (LegacyValue(..))

import qualified Pact.JSON.Encode as J

data KeyPredBuiltins = KeysAll|KeysAny|Keys2 deriving (Eq,Show,Enum,Bounded)
instance AsString KeyPredBuiltins where
  asString KeysAll = "keys-all"
  asString KeysAny = "keys-any"
  asString Keys2 = "keys-2"

keyPredBuiltins :: M.Map Name KeyPredBuiltins
keyPredBuiltins = M.fromList $ map (Name . (`BareName` def) . asString &&& id) [minBound .. maxBound]

-- | Storage for natives.
newtype RefStore = RefStore {
      _rsNatives :: HM.HashMap Text Ref
    } deriving (Eq, Show)
makeLenses ''RefStore
instance Default RefStore where def = RefStore HM.empty

-- | Indicates level of db access offered in current Eval monad.
data Purity =
  -- | Read-only access to systables.
  PSysOnly |
  -- | Read-only access to systables and module tables.
  PReadOnly |
  -- | All database access allowed (normal).
  PImpure
  deriving (Eq,Show,Ord,Bounded,Enum)
instance Default Purity where def = PImpure

-- All warnings pact emits at runtime
data PactWarning
  -- | Deprecated native, with help message
  = DeprecatedNative !NativeDefName !Text
  -- | Deprecated overload with help message
  | DeprecatedOverload !NativeDefName !Text
  deriving (Show, Eq, Ord, Generic)

instance FromJSON PactWarning

instance Pretty PactWarning where
  pretty = \case
    DeprecatedNative ndef msg ->
      "Warning: Using deprecated native" <+> pretty ndef <> ":" <+> pretty msg
    DeprecatedOverload ndef msg ->
      "Warning: using deprecated native overload for" <+> pretty ndef <> ":" <+> pretty msg


-- | Execution flags specify behavior of the runtime environment,
-- with an orientation towards some alteration of a default behavior.
-- Thus, a flag should _not_ describe "normal behavior" (the default),
-- but instead should enable some "unusual" option.
data ExecutionFlag
  -- | Disable user module install
  = FlagDisableModuleInstall
  -- | Disable database history queries in transactional mode (local-only)
  | FlagDisableHistoryInTransactionalMode
  -- | Preserve runReadOnly failing inside of runSysOnly
  | FlagOldReadOnlyBehavior
  -- | Disable table module guard for read operations in local
  | FlagAllowReadInLocal
  -- | Preserve namespace module governance bug
  | FlagPreserveModuleNameBug
  -- | Preserve namespace module acquire gov bug
  | FlagPreserveNsModuleInstallBug
  -- | Disable emission of pact events
  | FlagDisablePactEvents
  -- | Preserve module implemented interface namespacing bug
  | FlagPreserveModuleIfacesBug
  -- | Preserve Show in reduce for Def, Native
  | FlagPreserveShowDefs
  -- | Disable Pact 4.0 features
  | FlagDisablePact40
  -- | Enforce key formats. "Positive" polarity to not break legacy repl tests.
  | FlagEnforceKeyFormats
  -- | Disable Pact 4.2.0 db sorted key guarantees, and row persistence
  | FlagDisablePact420
  -- | Disable memory limit check
  | FlagDisableInlineMemCheck
  -- | Disable new non-inlined modules
  | FlagDisablePact43
  -- | Disable pact 4.3 features
  | FlagDisablePact431
  -- | Disable Pact 4.4 features
  | FlagDisablePact44
  -- | Disable new transcendental impls
  | FlagDisableNewTrans
  -- | Disable Pact 4.5 Features
  | FlagDisablePact45
  -- | Disable Pact 4.6 Features
  | FlagDisablePact46
  -- | Disable Pact 4.7 Features
  | FlagDisablePact47
  -- | Disable runtime return type checking.
  | FlagDisableRuntimeReturnTypeChecking
  -- | Disable Pact 4.8 Features
  | FlagDisablePact48
  deriving (Eq,Ord,Show,Enum,Bounded)

-- | Flag string representation
flagRep :: ExecutionFlag -> Text
flagRep = pack . drop 4 . show

-- | Flag string representations
flagReps :: M.Map Text ExecutionFlag
flagReps = M.fromList $ map go [minBound .. maxBound]
  where go f = (flagRep f,f)

instance Pretty ExecutionFlag where
  pretty = pretty . flagRep

instance J.Encode ExecutionFlag where
  build = J.build . flagRep
  {-# INLINE build #-}

instance FromJSON ExecutionFlag where
  parseJSON = withText "ExecutionFlag" $ \t -> case M.lookup t flagReps of
    Nothing -> fail "Invalid ExecutionFlag value"
    Just f -> return f

instance Arbitrary ExecutionFlag where
  arbitrary = elements [minBound .. maxBound]

-- | Execution configuration flags, where empty is the "default".
newtype ExecutionConfig = ExecutionConfig
  { _ecFlags :: S.Set ExecutionFlag }
  deriving (Eq,Show)
  deriving (FromJSON)

makeLenses ''ExecutionConfig
instance Default ExecutionConfig where def = ExecutionConfig def
instance Pretty ExecutionConfig where
  pretty = pretty . S.toList . _ecFlags

instance Arbitrary ExecutionConfig where
  arbitrary = ExecutionConfig <$> arbitrary

instance J.Encode ExecutionConfig where
  build o = J.build $ J.Array (_ecFlags o)
  {-# INLINE build #-}

mkExecutionConfig :: [ExecutionFlag] -> ExecutionConfig
mkExecutionConfig = ExecutionConfig . S.fromList

-- | Interpreter reader environment, parameterized over back-end MVar state type.
data EvalEnv e = EvalEnv {
      -- | Environment references.
      _eeRefStore :: !RefStore
      -- | Verified keys from message.
    , _eeMsgSigs :: !(M.Map PublicKeyText (S.Set UserCapability))
      -- | JSON body accompanying message.
    , _eeMsgBody :: !LegacyValue
      -- | Execution mode
    , _eeMode :: !ExecutionMode
      -- | Entity governing private/encrypted 'pact' executions.
    , _eeEntity :: !(Maybe EntityName)
      -- | Step value for 'pact' executions.
    , _eePactStep :: !(Maybe PactStep)
      -- | Back-end state MVar.
    , _eePactDbVar :: !(MVar e)
      -- | Back-end function record.
    , _eePactDb :: !(PactDb e)
      -- | Pure indicator
    , _eePurity :: !Purity
      -- | Transaction hash
    , _eeHash :: !Hash
      -- | Gas Environment
    , _eeGasEnv :: !GasEnv
      -- | Tallied gas
<<<<<<< HEAD
    , _eeGas :: IORef MilliGas
=======
    , _eeGas :: !(IORef Gas)
>>>>>>> 6948e787
      -- | Namespace Policy
    , _eeNamespacePolicy :: !NamespacePolicy
      -- | SPV backend
    , _eeSPVSupport :: !SPVSupport
      -- | Env public data
    , _eePublicData :: !PublicData
      -- | Execution configuration flags
    , _eeExecutionConfig :: !ExecutionConfig
      -- | Advice bracketer
    , _eeAdvice :: !Advice
      -- | Are we in the repl? If not, ignore info
    , _eeInRepl :: !Bool
      -- | Warnings ref
    , _eeWarnings :: !(IORef (Set PactWarning))
    }
makeLenses ''EvalEnv

-- | 'PactId' -> 'Hash' conversion
toPactId :: Hash -> PactId
toPactId = PactId . hashToText

-- | Dynamic storage for loaded names and modules, and current namespace.
data RefState = RefState {
      -- | Imported Module-local defs and natives.
      _rsLoaded :: !(HM.HashMap Text (Ref, Maybe ModuleHash))
      -- | Modules that were loaded, and flag if updated.
    , _rsLoadedModules :: !(HM.HashMap ModuleName (ModuleData Ref, Bool))
      -- | Current Namespace
    , _rsNamespace :: !(Maybe (Namespace (Term Name)))
      -- | Map of all fully qualified names in scope, including transitive dependencies.
    , _rsQualifiedDeps :: !(HM.HashMap FullyQualifiedName Ref)
    } deriving (Eq,Show,Generic)

makeLenses ''RefState
instance NFData RefState
instance Default RefState where def = RefState HM.empty HM.empty Nothing HM.empty

data PactEvent = PactEvent
  { _eventName :: !Text
  , _eventParams :: ![PactValue]
  , _eventModule :: !ModuleName
  , _eventModuleHash :: !ModuleHash
  } deriving (Eq, Show, Generic)
instance NFData PactEvent

instance J.Encode PactEvent where
  build o = J.object
    [ "params" J..= J.Array (_eventParams o)
    , "name" J..= _eventName o
    , "module" J..= _eventModule o
    , "moduleHash" J..= _eventModuleHash o
    ]
  {-# INLINE build #-}

instance FromJSON PactEvent where parseJSON = lensyParseJSON 6

instance Arbitrary PactEvent where
  arbitrary = PactEvent
    <$> arbitrary
    <*> scale (min 20) arbitrary
    <*> arbitrary
    <*> arbitrary

makeLenses ''PactEvent


-- | Interpreter mutable state.
data EvalState = EvalState {
      -- | New or imported modules and defs.
      _evalRefs :: !RefState
      -- | Current call stack.
    , _evalCallStack :: ![StackFrame]
      -- | Pact execution trace, if any
    , _evalPactExec :: !(Maybe PactExec)
      -- | Capability list
    , _evalCapabilities :: !Capabilities
      -- | Tracks gas logs if enabled (i.e. Just)
    , _evalLogGas :: !(Maybe [(Text,Gas)])
      -- | Accumulate events
    , _evalEvents :: ![PactEvent]
    } deriving (Show, Generic)
makeLenses ''EvalState
instance NFData EvalState
instance Default EvalState where def = EvalState def def def def def def

-- | Interpreter monad, parameterized over back-end MVar state type.
newtype Eval e a =
    Eval { unEval :: ReaderT (EvalEnv e) (StateT EvalState IO) a }
    deriving (Functor,Applicative,Monad,MonadState EvalState,
                     MonadReader (EvalEnv e),MonadThrow,MonadCatch,MonadMask,MonadIO)

-- | "Production" runEval throws exceptions, meaning the state can be lost,
-- which is useful for reporting stack traces in the REPL.
runEval :: EvalState -> EvalEnv e -> Eval e a -> IO (a,EvalState)
runEval s env act = runStateT (runReaderT (unEval act) env) s
{-# INLINE runEval #-}

-- | "Dev" runEval' is the old version that always returns the state
-- along with the Either.
runEval' :: EvalState -> EvalEnv e -> Eval e a ->
           IO (Either PactError a,EvalState)
runEval' s env act =
  runStateT (catchesPactError $ runReaderT (unEval act) env) s

catchesPactError :: (MonadCatch m) => m a -> m (Either PactError a)
catchesPactError action =
  catches (Right <$> action)
  [ Handler (\(e :: PactError) -> return $ Left e)
   ,Handler (\(e :: SomeException) -> return $ Left . PactError EvalError def def . viaShow $ e)
  ]

isExecutionFlagSet :: ExecutionFlag -> Eval e Bool
isExecutionFlagSet f = S.member f <$> view (eeExecutionConfig . ecFlags)

ifExecutionFlagSet :: ExecutionFlag -> Eval e a -> Eval e a -> Eval e a
ifExecutionFlagSet f onTrue onFalse = do
  b <- isExecutionFlagSet f
  if b then onTrue else onFalse

ifExecutionFlagSet' :: ExecutionFlag -> a -> a -> Eval e a
ifExecutionFlagSet' f onTrue onFalse =
  ifExecutionFlagSet f (return onTrue) (return onFalse)

whenExecutionFlagSet :: ExecutionFlag -> Eval e a -> Eval e ()
whenExecutionFlagSet f onTrue =
  ifExecutionFlagSet f (void onTrue) (return ())

unlessExecutionFlagSet :: ExecutionFlag -> Eval e a -> Eval e ()
unlessExecutionFlagSet f onFalse =
  ifExecutionFlagSet f (return ()) (void onFalse)

-- | Bracket interpreter action pushing and popping frame on call stack.
call :: StackFrame -> Eval e a -> Eval e a
call s act = do
  evalCallStack %= (s:)
  r <- act
  evalCallStack %= drop 1
  return r
{-# INLINE call #-}

-- | Invoke a backend method, catching all exceptions as 'DbError'
method :: Info -> (PactDb e -> Method e a) -> Eval e a
method i f = do
  EvalEnv {..} <- ask
  handleAny (throwErr DbError i . viaShow) (liftIO $ f _eePactDb _eePactDbVar)

emitPactWarning :: PactWarning -> Eval e ()
emitPactWarning pw =
  view eeWarnings >>= \e -> liftIO (modifyIORef' e (S.insert pw))
--
-- Methods for invoking backend function-record function.
--

-- | Invoke '_readRow'
readRow :: (IsString k,FromJSON v) => Info -> Domain k v -> k -> Eval e (Maybe v)
readRow i d k = method i $ \db -> _readRow db d k

-- | Invoke '_writeRow'
writeRow :: (AsString k,J.Encode v) => Info -> WriteType -> Domain k v -> k -> v -> Eval e ()
writeRow i w d k v = method i $ \db -> _writeRow db w d k v

-- | Invoke '_keys'
keys :: (AsString k,IsString k) => Info -> Domain k v -> Eval e [k]
keys i t = method i $ \db -> _keys db t

-- | Invoke '_txids'
txids :: Info -> TableName -> TxId -> Eval e [TxId]
txids i tn tid = method i $ \db -> _txids db tn tid

-- | Invoke '_createUserTable'
createUserTable :: Info -> TableName -> ModuleName -> Eval e ()
createUserTable i t m = method i $ \db -> _createUserTable db t m

-- | Invoke _getUserTableInfo
getUserTableInfo :: Info -> TableName -> Eval e ModuleName
getUserTableInfo i t = method i $ \db -> _getUserTableInfo db t

-- | Invoke _beginTx
beginTx :: Info -> ExecutionMode -> Eval e (Maybe TxId)
beginTx i t = method i $ \db -> _beginTx db t

-- | Invoke _commitTx
commitTx :: Info -> Eval e [TxLogJson]
commitTx i = method i $ \db -> _commitTx db

-- | Invoke _rollbackTx
rollbackTx :: Info -> Eval e ()
rollbackTx i = method i $ \db -> _rollbackTx db

-- | Invoke _getTxLog
getTxLog :: IsString k => Info -> Domain k RowData -> TxId -> Eval e [TxLog RowData]
getTxLog i d t = method i $ \db -> _getTxLog db d t


{-# INLINE readRow #-}
{-# INLINE writeRow #-}
{-# INLINE createUserTable #-}
{-# INLINE getUserTableInfo #-}
{-# INLINE commitTx #-}
{-# INLINE beginTx #-}
{-# INLINE rollbackTx #-}
{-# INLINE getTxLog #-}
{-# INLINE keys #-}
{-# INLINE txids #-}



throwArgsError :: FunApp -> [Term Name] -> Text -> Eval e a
throwArgsError FunApp {..} args s = throwErr ArgsError _faInfo $
  pretty s <> ", received " <> bracketsSep (map pretty args) <> " for " <>
            prettyFunTypes _faTypes

throwOnChainArgsError :: Pretty n => FunApp -> [Term n] -> Eval e a
throwOnChainArgsError FunApp{..} args = throwErr ArgsError _faInfo $
  "Invalid arguments in call to"
    <+> pretty _faName
    <> ", received arguments of type "
    <> bracketsSep (map (pretty . typeof') args) <> ", expected "
    <> prettyFunTypes _faTypes

throwErr :: PactErrorType -> Info -> Doc -> Eval e a
throwErr ctor i err = do
  s <- use evalCallStack
  offChainOrPreFork <- isOffChainForkedError'
  throwM (PactError ctor i (if offChainOrPreFork then s else []) err)

evalError :: Info -> Doc -> Eval e a
evalError = throwErr EvalError

evalError' :: HasInfo i => i -> Doc -> Eval e a
evalError' = evalError . getInfo

data OnChainErrorState
  = OnChainError
  | OffChainError
  deriving (Eq, Show)

-- | Function to determine whether we are either pre-errors fork
-- or in a repl environment.
isOffChainForkedError :: Eval e OnChainErrorState
isOffChainForkedError = isOffChainForkedError' <&> \p -> if p then OffChainError else OnChainError

isOffChainForkedError' :: Eval e Bool
isOffChainForkedError' =
  isExecutionFlagSet FlagDisablePact47 >>= \case
    True -> pure True
    False -> view eeInRepl

failTx :: Info -> Doc -> Eval e a
failTx = throwErr TxFailure

failTx' :: HasInfo i => i -> Doc -> Eval e a
failTx' = failTx . getInfo

throwDbError :: MonadThrow m => Doc -> m a
throwDbError = throwM . PactError DbError def def

-- | Throw an error coming from an Except/Either context.
throwEither :: (MonadThrow m,Exception e) => Either e a -> m a
throwEither = either throwM return

throwEitherText :: PactErrorType -> Info -> Doc -> Either Text a -> Eval e a
throwEitherText typ i d = either (\e -> throwErr typ i (d <> ":" <> pretty e)) return


argsError :: FunApp -> [Term Name] -> Eval e a
argsError i as =
  isOffChainForkedError >>= \case
    OffChainError -> throwArgsError i as "Invalid arguments"
    OnChainError -> throwOnChainArgsError i as

argsError' :: FunApp -> [Term Ref] -> Eval e a
argsError' i as =
  isOffChainForkedError >>= \case
    OffChainError -> throwArgsError i (map (toTerm.abbrev) as) "Invalid arguments"
    OnChainError -> throwOnChainArgsError i as

eAdvise :: Info -> AdviceContext r -> Eval e (r -> Eval e ())
eAdvise i m = view eeAdvice >>= \adv -> advise i adv m<|MERGE_RESOLUTION|>--- conflicted
+++ resolved
@@ -270,11 +270,7 @@
       -- | Gas Environment
     , _eeGasEnv :: !GasEnv
       -- | Tallied gas
-<<<<<<< HEAD
-    , _eeGas :: IORef MilliGas
-=======
-    , _eeGas :: !(IORef Gas)
->>>>>>> 6948e787
+    , _eeGas :: !(IORef MilliGas)
       -- | Namespace Policy
     , _eeNamespacePolicy :: !NamespacePolicy
       -- | SPV backend
