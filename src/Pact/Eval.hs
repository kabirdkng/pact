--- conflicted
+++ resolved
@@ -347,8 +347,6 @@
     writeRow i Write Modules (_interfaceName mangledI) =<< traverse (traverse toPersistDirect') govI
     endAdvice govI
     return (g, msg $ "Loaded interface " <> pretty (_interfaceName mangledI))
-<<<<<<< HEAD
-#endif
 eval' t = enscope t >>= reduceEnscoped
 
 reduceEnscoped :: Term Ref -> Eval e (Term Name)
@@ -362,9 +360,6 @@
     if inRepl then toTerm <$> compatPretty t'
     else evalError' i "Cannot display function details in non-repl context"
   t' -> reduce t'
-=======
-eval' t = enscope t >>= reduce
->>>>>>> 9701fbe5
 
 -- | Enforce namespace/root access on install.
 enforceNamespaceInstall
