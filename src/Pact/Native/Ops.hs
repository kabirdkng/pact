--- conflicted
+++ resolved
@@ -124,51 +124,15 @@
     divide' fi as = argsError fi as
 
 powDef :: NativeDef
-<<<<<<< HEAD
-powDef = defRNative "^" pow coerceBinNum ["(^ 2 3)"] "Raise X to Y power."
-  where
-  pow :: RNativeFun e
-  pow i as@[TLiteral a _,TLiteral b _] = do
-    binop "^" (liftDecPowF i trans_pow) intPow i as
-    where
-    liftDecPowF fi f lop rop = do
-      _ <- computeGasCommit def "" (GDecimalOpCost lop rop)
-      f fi lop rop
-    oldIntPow  b' e = do
-      when (b' < 0) $ evalError' i $ "Integral power must be >= 0" <> ": " <> pretty (a,b)
-      liftIntegerOp (^) b' e
-    -- See: https://hackage.haskell.org/package/base-4.16.1.0/docs/src/GHC-Real.html
-    intPow :: Integer -> Integer -> Eval e Integer
-    intPow b' e =
-      ifExecutionFlagSet FlagDisablePact43 (oldIntPow b' e) (intPow' b' e)
-    intPow' x0 y0
-      | y0 < 0 = evalError' i $ "Integral power must be >= 0" <> ": " <> pretty (a,b)
-      | y0 == 0 = pure 1
-      | otherwise = evens x0 y0
-    evens x y
-      | even y = twoArgIntOpGas x x *> evens (x * x) (y `quot` 2)
-      | y == 1 = pure x
-      | otherwise = twoArgIntOpGas x x *> odds (x * x) (y `quot` 2) x
-    odds x y z
-      | even y = twoArgIntOpGas x x *> odds (x * x) (y `quot` 2) z
-      | y == 1 = twoArgIntOpGas x z *> pure (x * z)
-      | otherwise = twoArgIntOpGas x x *> odds (x * x) (y `quot` 2) (x * z)
-  pow i as = argsError i as
-=======
 powDef = defRNative "^" powImpl coerceBinNum ["(^ 2 3)"] "Raise X to Y power."
 
 powImpl :: RNativeFun e
 powImpl i as@[TLiteral a _,TLiteral b _] = do
-#if defined(ghcjs_HOST_OS)
-  binop "^" (\a' b' -> liftDecF i (**) a' b') intPow i as
-#else
-  decimalPow <- ifExecutionFlagSet' FlagDisableNewTrans (liftDecPowF i (**)) (liftDecPowF i trans_pow)
-  binop "^" decimalPow intPow i as
-#endif
+  binop "^" (liftDecPowF i trans_pow) intPow i as
   where
   liftDecPowF fi f lop rop = do
     _ <- computeGasCommit def "" (GDecimalOpCost lop rop)
-    liftDecF fi f lop rop
+    f fi lop rop
   oldIntPow  b' e = do
     when (b' < 0) $ evalError' i $ "Integral power must be >= 0" <> ": " <> pretty (a,b)
     liftIntegerOp (^) b' e
@@ -189,7 +153,6 @@
     | y == 1 = twoArgIntOpGas x z *> pure (x * z)
     | otherwise = twoArgIntOpGas x x *> odds (x * x) (y `quot` 2) (x * z)
 powImpl i as = argsError i as
->>>>>>> d271fa1a
 
 twoArgIntOpGas :: Integer -> Integer -> Eval e Gas
 twoArgIntOpGas loperand roperand =
