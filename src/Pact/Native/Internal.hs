{-# LANGUAGE TupleSections #-}
{-# LANGUAGE BangPatterns #-}
{-# LANGUAGE RankNTypes #-}
{-# LANGUAGE LambdaCase #-}
{-# LANGUAGE ScopedTypeVariables #-}
{-# LANGUAGE OverloadedStrings #-}
{-# LANGUAGE FlexibleContexts #-}
{-# LANGUAGE RecordWildCards #-}
{-# LANGUAGE ViewPatterns #-}
-- |
-- Module      :  Pact.Native.Internal
-- Copyright   :  (C) 2016 Stuart Popejoy
-- License     :  BSD-style (see the file LICENSE)
-- Maintainer  :  Stuart Popejoy <stuart@kadena.io>
--
-- Internal functions for built-ins.
--
module Pact.Native.Internal
  (success
  ,parseMsgKey,parseMsgKey'
  ,bindReduce
  ,enforceGuard
  ,defNative,defGasRNative,defRNative
  ,defSchema
  ,defConst
  ,setTopLevelOnly
  ,foldDefs
  ,funType,funType'
  ,module Pact.Types.Native
  ,tTyInteger,tTyDecimal,tTyTime,tTyBool
  ,tTyString,tTyKeySet,tTyObject,tTyObjectAny,tTyGuard
  ,colsToList
  ,module Pact.Gas
  ,(<>)
  ,getPactId,enforceGuardDef,guardForModuleCall
  ,provenanceOf
  ,enforceYield
  ,appToCap
  ,requireDefApp
  ,tLamToApp
  ) where

import Bound

import Control.Lens hiding (Fold)
import Control.Monad

import Data.Aeson hiding (Object)
import qualified Data.Aeson as A
import qualified Data.Aeson.Key as AK
import qualified Data.Aeson.KeyMap as AKM
import Data.Default
import Data.Foldable
<<<<<<< HEAD
import qualified Data.Vector as V
import Data.Text (Text)
import qualified Data.Text as T
import Unsafe.Coerce
=======
>>>>>>> 1d7b4e5a
import Data.Functor (($>))
import Data.Text (Text)
import qualified Data.Vector as V

import Pact.Eval
import Pact.Gas
import qualified Pact.JSON.Legacy.HashMap as LHM
import Pact.JSON.Legacy.Value
import Pact.Runtime.Utils
import Pact.Types.Capability
import Pact.Types.KeySet (parseAnyKeysetName)
import Pact.Types.Native
import Pact.Types.PactValue
import Pact.Types.Pretty
import Pact.Types.Runtime

import Unsafe.Coerce

success :: Functor m => Text -> m a -> m (Term Name)
success = fmap . const . toTerm

colsToList
  :: Eval m [(Info,FieldKey)] -> Term n -> Eval m [(Info,FieldKey)]
colsToList _ (TList cs _ _) = forM (V.toList cs) $ \c -> case c of
    TLitString col -> return (_tInfo c,FieldKey col)
    _ -> evalError (_tInfo c) "read: only Strings/Symbols allowed for col keys"
colsToList argFail _ = argFail


parseMsgKey :: (FromJSON t) => FunApp -> String -> Text -> Eval e t
parseMsgKey f s t = parseMsgKey' f s (Just t)

parseMsgKey' :: FromJSON t => FunApp -> String -> Maybe Text -> Eval e t
parseMsgKey' i msg key = do
  b <- view (eeMsgBody . to _getLegacyValue)
  case key of
    Nothing -> go b
    Just k -> case getKey k b of
      Nothing ->
        ifExecutionFlagSet FlagDisablePact47
          (evalError' i $ "No such key in message: " <> pretty k)
          (failTx' i $ "No such key in message: " <> pretty k)
      Just v -> go v
 where
  go v = case fromJSON v of
    Success t -> return t
    Error e -> evalError' i $ prettyString msg <> ": parse failed: "
      <> prettyString e <> ": " <> pretty v

  getKey k (A.Object o) = AKM.lookup (AK.fromText k) o
  getKey _ _ = Nothing

bindReduce :: [BindPair (Term Ref)] -> Scope Int Term Ref -> Info ->
              (Text -> Maybe (Term Name)) -> Eval e (Term Name)
bindReduce ps bd bi lkpFun = do
  !(vs :: [BindPair (Term Ref)]) <- forM ps $ \(BindPair a k) -> do
          var' <- reduce k
          case var' of
            (TLitString s) ->
              case lkpFun s of
                Nothing -> evalError bi $ "Bad column in binding: " <> pretty s
                Just v -> return (BindPair a (liftTerm v))
            t -> evalError bi $ "Invalid column identifier in binding: " <> pretty t
  let bd'' = instantiate (resolveArg bi (map _bpVal vs)) bd
  -- NB stack frame here just documents scope, but does not incur gas
  let prettyBindings = list $ pretty . fmap abbrev <$> vs
      textBindings   = renderCompactText' $ "(bind: " <> prettyBindings <> ")"
      frame          = StackFrame textBindings bi Nothing
  call frame $! (0,) <$> reduceBody bd''

setTopLevelOnly :: NativeDef -> NativeDef
setTopLevelOnly = set (_2 . tNativeTopLevelOnly) True

-- | Specify a 'NativeFun'
defNative :: NativeDefName -> NativeFun e -> FunTypes (Term Name) -> [Example] -> Text -> NativeDef
defNative n fun ftype examples docs =
  (n, TNative n (NativeDFun n (unsafeCoerce fun)) ftype examples docs False def)

-- | Specify a 'GasRNativeFun'
defGasRNative :: NativeDefName -> GasRNativeFun e -> FunTypes (Term Name) -> [Example] -> Text -> NativeDef
defGasRNative name fun = defNative name (reduced fun)
    where reduced f fi as = gasUnreduced fi as (mapM reduce as) >>= \(g,as') -> f g fi as'

-- | Specify a 'RNativeFun'
defRNative :: NativeDefName -> RNativeFun e -> FunTypes (Term Name) -> [Example] -> Text -> NativeDef
defRNative name fun = defNative name (reduced fun)
    where reduced f fi as = gasUnreduced fi as (mapM reduce as) >>= \(g,as') -> (g,) <$> f fi as'


defSchema :: NativeDefName -> Text -> [(FieldKey, Type (Term Name))] -> NativeDef
defSchema n doc fields =
  (n,
   TSchema (TypeName $ asString n) Nothing (Meta (Just doc) [])
   (map (\(fr,ty) -> Arg (asString fr) ty def) fields)
   def)

defConst :: NativeDefName -> Text -> Type (Term Name) -> Term Name -> NativeDef
defConst name doc ty term = (name, TConst arg Nothing cval meta def )
  where
    arg = Arg (asString name) ty def
    meta = Meta (Just doc) []
    cval = CVEval term term

foldDefs :: Monad m => [m a] -> m [a]
foldDefs = foldM (\r d -> d >>= \d' -> return (d':r)) []

funType :: Type n -> [(Text,Type n)] -> FunTypes n
funType t as = funTypes $ funType' t as


funType' :: Type n -> [(Text,Type n)] -> FunType n
funType' t as = FunType (map (\(s,ty) -> Arg s ty def) as) t


tTyInteger :: Type n; tTyInteger = TyPrim TyInteger
tTyDecimal :: Type n; tTyDecimal = TyPrim TyDecimal
tTyTime :: Type n; tTyTime = TyPrim TyTime
tTyBool :: Type n; tTyBool = TyPrim TyBool
tTyString :: Type n; tTyString = TyPrim TyString
tTyKeySet :: Type n; tTyKeySet = TyPrim (TyGuard $ Just GTyKeySet)
tTyObject :: Type n -> Type n; tTyObject o = TySchema TyObject o def
tTyObjectAny :: Type n; tTyObjectAny = tTyObject TyAny
tTyGuard :: Maybe GuardType -> Type n; tTyGuard gt = TyPrim (TyGuard gt)

enforceGuardDef :: NativeDefName -> NativeDef
enforceGuardDef dn =
  defRNative dn enforceGuard'
  (funType tTyBool [("guard",tTyGuard Nothing)] <>
   funType tTyBool [("keysetname",tTyString)])
  [ LitExample $ "(" <> asString dn <> " 'admin-keyset)"
  , LitExample $ "(" <> asString dn <> " row-guard)"
  ]
  "Execute GUARD, or defined keyset KEYSETNAME, to enforce desired predicate logic."
  where
    enforceGuard' :: RNativeFun e
    enforceGuard' i as = case as of
      [TGuard g _] -> enforceGuard i g >> return (toTerm True)
      [TLitString k] -> do
        let f ksn = enforceGuard i (GKeySetRef ksn) $> toTerm True

        ifExecutionFlagSet FlagDisablePact44
          (f $ KeySetName k Nothing)
          (case parseAnyKeysetName k of
             Left{} -> evalError' i "incorrect keyset name format"
             Right ksn -> f ksn)
      _ -> argsError i as


-- | Test that first module app found in call stack is specified module,
-- running 'onFound' if true, otherwise requesting module admin.
guardForModuleCall :: Info -> ModuleName -> Eval e () -> Eval e ()
guardForModuleCall i modName onFound = findCallingModule >>= \r -> case r of
    (Just mn) | mn == modName -> onFound
    _ -> do
      md <- _mdModule <$> getModule i modName
      case md of
        MDModule m -> void $ acquireModuleAdmin i (_mName m) (_mGovernance m)
        MDInterface iface -> evalError i $
          "Internal error, interface found in call stack: " <> pretty iface

-- | Construct a 'Yield' endorsement with a user-supplied
-- 'PactId', as opposed to introspecting on the env info
-- to retrieve it.
--
provenanceOf
  :: FunApp
  -> ChainId
  -- ^ target chain id
  -> Eval e (Maybe Provenance)
provenanceOf fa tid =
  Just . Provenance tid . _mHash <$> getCallingModule fa

-- | Enforce that 'Yield' object and provenance data matches env data
-- and fail otherwise.
--
enforceYield
  :: FunApp
  -> Yield
    -- ^ yield data to enforce
  -> Eval e Yield
enforceYield fa y = case _yProvenance y of
  Nothing -> return y
  Just (T.stripPrefix "crossnet:" . _chainId . _pTargetChainId -> Just _) -> return y
  Just p -> do
    m <- getCallingModule fa
    cid <- view $ eePublicData . pdPublicMeta . pmChainId
    ifExecutionFlagSet FlagDisablePact40
      (do
          let p' = Provenance cid (_mHash m)
          unless (p == p') $
              evalError' fa $ "enforceYield: yield provenance " <> pretty p' <> " does not match " <> pretty p)
      (do
          let p' = Provenance cid (_mHash m):map (Provenance cid) (toList $ _mBlessed m)
          unless (p `elem` p') $ do
              let legacyP' = Provenance cid (_mHash m) : map (Provenance cid) (LHM.sort $ toList $ _mBlessed m)
              evalError' fa $ "enforceYield: yield provenance " <> pretty p <> " does not match " <> pretty legacyP')

    return y


-- | Validate App of indicated DefType and return Def
requireDefApp :: DefType -> App (Term Ref) -> Eval e (Def Ref)
requireDefApp dt App{..} = lookupFullyQualifiedTerm _appInfo _appFun >>= \case
  (TVar (Ref (TDef d@Def{} _)) _) -> matchDefTy d
  TDynamic tref tmem ti -> reduceDynamic tref tmem ti >>= \case
    Left v -> evalError ti $ "requireDefApp: expected module member for dynamic: " <> pretty v
    Right d -> matchDefTy d
  t -> evalError (_tInfo t) $ pretty (show t)
  where
    matchDefTy d
      | _dDefType d == dt = return d
      | otherwise = evalError _appInfo
        $ "Can only apply "
        <> pretty dt
        <> " here, found: "
        <> pretty (_dDefType d)

argsToParams :: Info -> [Term Name] -> Eval e [PactValue]
argsToParams i args = do
  elideFun <- ifExecutionFlagSet' FlagDisablePact40 id elideModRefInfo
  forM args $ \arg -> case toPactValue arg of
    Right pv -> return $ elideFun pv
    Left e -> evalError i $ "Invalid capability argument: " <> pretty e

-- | Workhorse to convert App to Capability by capturing Def,
-- reducing args and converting to pact value, and returning
-- byproducts.
appToCap
  :: App (Term Ref)
  -> Eval e (UserCapability, Def Ref, ([Term Name], FunType (Term Name)))
appToCap a@App{..} = requireDefApp Defcap a >>= \d@Def{..} -> do
  prep@(args,_) <- prepareUserAppArgs d _appArgs _appInfo
  cap <- SigCapability (QualifiedName _dModule (asString _dDefName) (getInfo a)) <$> argsToParams _appInfo args
  return (cap,d,prep)

-- | Function intended for use as a View pattern
-- to convert inline-lambdas to `TApp`s for
-- use within natives.
tLamToApp :: Term n -> Term n
tLamToApp = \case
  l@TLam{} -> TApp (App l [] def) def
  x -> x<|MERGE_RESOLUTION|>--- conflicted
+++ resolved
@@ -51,15 +51,9 @@
 import qualified Data.Aeson.KeyMap as AKM
 import Data.Default
 import Data.Foldable
-<<<<<<< HEAD
-import qualified Data.Vector as V
+import Data.Functor (($>))
 import Data.Text (Text)
 import qualified Data.Text as T
-import Unsafe.Coerce
-=======
->>>>>>> 1d7b4e5a
-import Data.Functor (($>))
-import Data.Text (Text)
 import qualified Data.Vector as V
 
 import Pact.Eval
