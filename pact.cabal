--- conflicted
+++ resolved
@@ -1,10 +1,6 @@
 cabal-version:       2.2
 name:                pact
-<<<<<<< HEAD
-version:             4.0.1.3
-=======
 version:             4.1
->>>>>>> d59a9d22
 -- ^ 4 digit is prerelease, 3- or 2-digit for prod release
 synopsis:            Smart contract language library and REPL
 description:
