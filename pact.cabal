cabal-version:       2.2
name:                pact
version:             4.6.0
-- ^ 4 digit is prerelease, 3- or 2-digit for prod release
synopsis:            Smart contract language library and REPL
description:
            Pact is a transactional, database-focused, Turing-incomplete, interpreted language for smart contracts,
            logic to be deployed and executed on a blockchain/distributed ledger. For more information see
            <http://kadena.io/pact>.
homepage:            https://github.com/kadena-io/pact
bug-reports:         https://github.com/kadena-io/pact/issues
license:             BSD-3-Clause
license-file:        LICENSE
author:              Stuart Popejoy
maintainer:          stuart@kadena.io
copyright:           Copyright (C) 2016 Stuart Popejoy
category:            Language
build-type:          Simple

extra-source-files:
    README.md
    CHANGELOG.md
    cbits/musl/libm.h
    cbits/musl/endian.h
    cbits/musl/exp_data.h
    cbits/musl/log_data.h
    cbits/musl/pow_data.h
    cbits/musl/sqrt_data.h

flag cryptonite-ed25519
  description: use cryptonite instead of ed25519-donna
  default:     True
  manual:      True

flag build-tool
  description: Include modules and deps for tests + executable
  default:     True
  manual:      True

flag with-integer-gmp
  description: Include integer-gmp package (removed after GHC 9)
  manual:      False

flag tests-in-lib
  description: Include test src and deps in lib
  default:     False
  manual:      True

-- -------------------------------------------------------------------------- --
-- Pact library

library
  cpp-options: -DLEGACY_PARSER=1
  -- common to all configurations:
  hs-source-dirs: src
  default-language: Haskell2010
  ghc-prof-options: -fprof-auto -fprof-auto-calls
  if !impl(ghcjs)
    c-sources:
      cbits/musl/__math_invalid.c
      cbits/musl/__math_divzero.c
      cbits/musl/__math_oflow.c
      cbits/musl/__math_uflow.c
      cbits/musl/__math_xflow.c
      cbits/musl/exp.c
      cbits/musl/exp_data.c
      cbits/musl/log.c
      cbits/musl/log_data.c
      cbits/musl/pow.c
      cbits/musl/pow_data.c
      cbits/musl/sqrt.c
      cbits/musl/sqrt_data.c
    exposed-modules:
      Pact.Native.Trans.TOps
  exposed-modules:
    Crypto.Hash.Blake2Native
    Pact.Analyze.Remote.Types
    Pact.Compile
    Pact.Eval
    Pact.Gas
    Pact.Gas.Table
    Pact.Native
    Pact.Native.Capabilities
    Pact.Native.Guards
    Pact.Native.Db
    Pact.Native.Internal
    Pact.Native.SPV
    Pact.Native.Time
    Pact.Native.Ops
    Pact.Native.Keysets
    Pact.Native.Decrypt
    Pact.Native.Pairing
    Pact.Native.Pairing.GaloisField
    Pact.Parse
    Pact.PersistPactDb
    Pact.Persist
    Pact.Persist.Pure
    Pact.Repl
    Pact.Repl.Lib
    Pact.Repl.Types
    Pact.Runtime.Capabilities
    Pact.Runtime.Typecheck
    Pact.Runtime.Utils
    Pact.Server.API
    Pact.Types.API
    Pact.Types.Capability
    Pact.Types.ChainId
    Pact.Types.ChainMeta
    Pact.Types.Codec
    Pact.Types.Command
    Pact.Types.Continuation
    Pact.Types.Scheme
    Pact.Types.Exp
    Pact.Types.ExpParser
    Pact.Types.Gas
    Pact.Types.Hash
    Pact.Types.Info
    Pact.Types.KeySet
    Pact.Types.Lang
    Pact.Types.Logger
    Pact.Types.Names
    Pact.Types.Namespace
    Pact.Types.Native
    Pact.Types.PactError
    Pact.Types.PactValue
    Pact.Types.PactValue.Arbitrary
    Pact.Types.Parser
    Pact.Types.Principal
    Pact.Types.Advice
    Pact.Types.Persistence
    Pact.Types.Pretty
    Pact.Types.Purity
    Pact.Types.RowData
    Pact.Types.RPC
    Pact.Types.Runtime
    Pact.Types.Orphans
    Pact.Types.SigData
    Pact.Types.SizeOf
    Pact.Types.SPV
    Pact.Types.Term
    Pact.Types.Term.Arbitrary
    Pact.Types.Term.Internal
    Pact.Types.Type
    Pact.Types.Util
    Pact.Types.Version
    Pact.Types.Typecheck
    Pact.Typechecker
  if flag(with-integer-gmp)
    build-depends:
        , base >=4.15.0.0
  else
    build-depends:
      , base >=4.9.0.0 && < 4.15.0.0
    if !impl(ghcjs)
      build-depends:
        , integer-gmp
  build-depends:
    , Decimal >=0.4.2
    , QuickCheck >=2.12.6.1
    , aeson >=2
    , attoparsec >=0.13.0.2
    -- note: this is the real constraint, but due to base changes
    -- we split for compat.
    -- , base >=4.9.0.0 && < 4.17
    , base16-bytestring >=0.1.1.6
    , base64-bytestring >=1.0.0.1
        -- base64-bytestring >=1.2.0.0 is less lenient then previous versions, which can cause pact failures (e.g. (env-hash "aa"))
    , bound >=2
    , bytestring >=0.10.8.1
    , cereal >=0.5.4.0
    , containers >=0.5.7
    , data-default >=0.7.1.1
    , deepseq >=1.4.2.0
    , deriving-compat >=0.5.1
    , directory >=1.2.6.2
    , errors >=2.3
    , exceptions >=0.8.3
    , filepath >=1.4.1.0
    , hashable >=1.4
    , lens >=4.14
    , lens-aeson >=1.0.0.5
    , megaparsec >=9
    , mtl >=2.2.1
    , pact-json >=0.1
    , pact-time >=0.2
    , parsers >=0.12.4
    , prettyprinter >=1.2
    , prettyprinter-ansi-terminal >=1.1
    , quickcheck-instances >=0.3
    , reflection
    , scientific >= 0.3
    , safe-exceptions
    , semigroupoids >=5.0
    , servant
    , text >=1.2.2.1
    , trifecta >=2.1.1.1
    , unordered-containers >=0.2.19
    , utf8-string >=1.0.1.1
    , vector >=0.11.0.0
    , vector-algorithms >=0.7
    , vector-space >=0.10.4
    , groups
    , semirings
    , mod >=0.1.2
    , poly >=0.5.0
    , time

  -- GHCJS
  if impl(ghcjs)
    exposed-modules:
      Pact.Analyze.Remote.Client
    build-depends:
      , ghcjs-base
      , ghcjs-dom
      , ghcjs-prim
      , optparse-applicative >=0.12.1.0

  -- Normal GHC
  else
    hs-source-dirs: src-ghc
    ghc-options: -Wall -Werror -Wincomplete-record-updates -Wincomplete-uni-patterns -Wredundant-constraints
    cc-options: -w
    exposed-modules:
      Pact.ApiReq
      Pact.Coverage
      Pact.Coverage.Report
      Pact.Interpreter
      Pact.MockDb
      Pact.Persist.MockPersist
      Pact.Persist.SQLite
      Pact.PersistPactDb.Regression
      Pact.Server.PactService
      Pact.Types.Crypto
      Pact.Types.ECDSA
      Pact.Types.Server
      Pact.Types.SQLite
    build-depends:
      , criterion >=1.1.4
      , cryptonite
      , direct-sqlite >=2.3.27
      , memory
      , safe-exceptions >=0.1.5.0
      , servant-client >=0.16
      , servant-client-core >=0.16
      , statistics >=0.13.3
      , yaml
    if flag(build-tool)
      hs-source-dirs: src-tool
      cpp-options: -DBUILD_TOOL
      exposed-modules:
        Pact.Docgen
        Pact.Analyze
        Pact.Analyze.Alloc
        Pact.Analyze.Eval
        Pact.Analyze.Eval.Invariant
        Pact.Analyze.Eval.Numerical
        Pact.Analyze.Eval.Prop
        Pact.Analyze.Eval.Core
        Pact.Analyze.Eval.Term
        Pact.Analyze.Check
        Pact.Analyze.Errors
        Pact.Analyze.Feature
        Pact.Analyze.PactSFunArray
        Pact.Analyze.Model
        Pact.Analyze.Model.Dot
        Pact.Analyze.Model.Graph
        Pact.Analyze.Model.Tags
        Pact.Analyze.Model.Text
        Pact.Analyze.Parse
        Pact.Analyze.Parse.Invariant
        Pact.Analyze.Parse.Prop
        Pact.Analyze.Parse.Types
        Pact.Analyze.Patterns
        Pact.Analyze.PrenexNormalize
        Pact.Analyze.Translate
        Pact.Analyze.Types
        Pact.Analyze.Types.Capability
        Pact.Analyze.Types.Eval
        Pact.Analyze.Types.Languages
        Pact.Analyze.Types.Model
        Pact.Analyze.Types.Numerical
        Pact.Analyze.Types.ObjUtil
        Pact.Analyze.Types.Shared
        Pact.Analyze.Types.Types
        Pact.Analyze.Util
        Pact.Analyze.Remote.Server
        Pact.Bench
        Pact.Main
        Pact.ReplTools
        Pact.Server.ApiServer
        Pact.Server.History.Persistence
        Pact.Server.History.Service
        Pact.Server.History.Types
        Pact.Server.Server
        Pact.GasModel.GasModel
        Pact.GasModel.Types
        Pact.GasModel.Utils
        Pact.GasModel.GasTests
      build-depends:
        , algebraic-graphs >=0.2
        , async
        , cassava >=0.5
        , constraints
        , fast-logger
        , haskeline >=0.7.3
        , mmorph >=1.1
        , neat-interpolation >=0.4
        , optparse-applicative >=0.12.1.0
        , sbv >=9.0
        , semigroupoids >=5.0
        , servant-server
        , transformers >= 0.5.2.0 && < 0.7
        , wai-cors
        , warp
      if !os(windows)
        build-depends: unix
    if flag(cryptonite-ed25519)
      cpp-options: -DCRYPTONITE_ED25519
    else
      build-depends:
        , crypto-api
        , ed25519-donna
    if flag(tests-in-lib)
      hs-source-dirs: tests
      build-depends:
        , hedgehog >=1.0.1
        , hspec
        , hspec-golden >=0.1.0.2
        , hw-hspec-hedgehog >=0.1
        , intervals

-- -------------------------------------------------------------------------- --
-- Executables and Benchmarks

executable pact
  if impl(ghcjs) || !flag(build-tool)
    buildable: False
  main-is:             Repl.hs
  build-depends:       base
                     , pact
  hs-source-dirs:      executables
  ghc-options:         -Wall -threaded -rtsopts -Wincomplete-record-updates -Wincomplete-uni-patterns -Wredundant-constraints
  ghc-prof-options:    -fprof-auto -fprof-auto-calls
  default-language:    Haskell2010

  if os(darwin)
    ghc-options: -optP-Wno-nonportable-include-path

benchmark bench
  if impl(ghcjs) || !flag(build-tool)
    buildable: False
  type:                exitcode-stdio-1.0
  main-is:             Bench.hs
  build-depends:       base
                     , pact
  hs-source-dirs:      executables
  ghc-options:         -Wall -threaded -rtsopts "-with-rtsopts=-N" -Wincomplete-record-updates -Wincomplete-uni-patterns -Wredundant-constraints
  ghc-prof-options:    -fprof-auto -fprof-auto-calls
  default-language:    Haskell2010

executable gasmodel
  if impl(ghcjs) || !flag(build-tool)
    buildable: False
  main-is:             GasModel.hs
  build-depends:       base
                     , pact
  hs-source-dirs:      executables
  ghc-options:         -Wall -threaded -rtsopts -Wincomplete-record-updates -Wincomplete-uni-patterns -Wredundant-constraints
  ghc-prof-options:    -fprof-auto -fprof-auto-calls
  default-language:    Haskell2010

-- -------------------------------------------------------------------------- --
-- Test Suite

test-suite hspec
  main-is:          PactTests.hs
  type:             exitcode-stdio-1.0
  hs-source-dirs:   tests
  default-language: Haskell2010
  ghc-options:      -Wall -threaded -rtsopts -Wincomplete-record-updates -Wincomplete-uni-patterns -Wredundant-constraints
  build-tool-depends: pact:pact
  build-depends:
    , aeson
    , attoparsec
    , base
    , bound
    , bytestring
    , containers
    , data-default
    , hspec
    , pact
    , unordered-containers

  other-modules:
    Blake2Spec
    KeysetSpec
    RoundTripSpec
    PrincipalSpec
    SizeOfSpec
<<<<<<< HEAD
    Test.Pact.Native.Pairing
=======
    Test.Pact.Parse
>>>>>>> a6096799

  if !impl(ghcjs)
    other-modules:
      PactTestsSpec
      ParserSpec
      SchemeSpec
      SignatureSpec
      Test.Pact.Utils.LegacyValue

    build-depends:
      , QuickCheck
      , base16-bytestring
      , directory
      , errors
      , filepath
      -- only used via CPP min version macro:
      , pact-json >= 0.1
      , lens
      , mtl
      , mod
      , semirings
      , text
      , transformers
      , vector

    if flag(build-tool)
      cpp-options: -DBUILD_TOOL
      other-modules:
        AnalyzePropertiesSpec
        AnalyzeSpec
        Analyze.Eval
        Analyze.Gen
        Analyze.TimeGen
        Analyze.Translate
        ClientSpec
        CoverageSpec
        DocgenSpec
        GasModelSpec
        GoldenSpec
        HistoryServiceSpec
        PactContinuationSpec
        PersistSpec
        RemoteVerifySpec
        TypecheckSpec
        PactCLISpec
        ZkSpec
        ReplSpec
        PairingSpec
        Utils

      build-depends:
        , Decimal
        , deepseq
        , directory
        , exceptions
        , hedgehog >=1.0.1
        , hspec-golden >=0.1.0.2
        , hspec-hedgehog
        , groups
        , http-client
        , hw-hspec-hedgehog >=0.1
        , intervals
        , mmorph
        , neat-interpolation
        , sbv
        , servant-client >=0.16
        , temporary >=1.3
        , trifecta
        , yaml
        , process
        , posix-pty<|MERGE_RESOLUTION|>--- conflicted
+++ resolved
@@ -397,11 +397,7 @@
     RoundTripSpec
     PrincipalSpec
     SizeOfSpec
-<<<<<<< HEAD
     Test.Pact.Native.Pairing
-=======
-    Test.Pact.Parse
->>>>>>> a6096799
 
   if !impl(ghcjs)
     other-modules:
@@ -409,6 +405,7 @@
       ParserSpec
       SchemeSpec
       SignatureSpec
+      Test.Pact.Parse
       Test.Pact.Utils.LegacyValue
 
     build-depends:
