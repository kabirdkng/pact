--- conflicted
+++ resolved
@@ -239,13 +239,9 @@
       y <- genCore (BoundedInt (0 +/- 255))
       op <- genRoundingLikeOp
       mkDec $ RoundingLikeOp2 op (extract x) (extract y)
-<<<<<<< HEAD
   , do x <- genCore (BoundedInt size)
        op <- genCastingLikeOp
        mkDec $ CastingLikeOp op (extract x)
-=======
-
->>>>>>> 2db78a6a
   ]
 genCore (BoundedString len) = Gen.recursive Gen.choice [
     Some SStr . StrLit
