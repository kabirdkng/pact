{-# LANGUAGE BangPatterns #-}
{-# LANGUAGE FlexibleContexts #-}
{-# LANGUAGE OverloadedStrings #-}
{-# LANGUAGE ScopedTypeVariables #-}
{-# LANGUAGE TupleSections #-}

module GasModelSpec (spec) where

import Test.Hspec
import Test.Hspec.Golden as G

import qualified Data.ByteString.Char8 as B
import qualified Data.ByteString.Lazy as BL
import qualified Data.Set as S
import qualified Data.Text as T
import qualified Data.HashMap.Strict as HM
import qualified Data.Map as Map
import qualified Data.Yaml as Y

import Control.Lens hiding ((.=))
import Control.Exception (bracket, throwIO)
import Control.Monad (when, forM_)
import Data.Aeson
import Data.IORef
import Data.Int (Int64)
import Data.List (foldl', sortOn)
import Test.QuickCheck
import Test.QuickCheck.Gen (Gen(..))
import Test.QuickCheck.Random (mkQCGen)
import System.Directory


import GoldenSpec (cleanupActual)
import Pact.Types.Exp
import Pact.Types.SizeOf
import Pact.Types.PactValue
import Pact.Types.Runtime
import Pact.GasModel.GasModel
import Pact.GasModel.Types
import Pact.GasModel.Utils
import Pact.GasModel.GasTests
import Pact.Gas.Table
import Pact.Native

import Test.Hspec.Core.Spec

spec :: Spec
spec = describe "gas model tests" $ do
  describe "untestedNativesCheck" untestedNativesCheck
  describe "allGasTestsAndGoldenShouldPass" allGasTestsAndGoldenShouldPass
  describe "allNativesInGasTable" allNativesInGasTable
  describe "goldenSizeOfPactValues" goldenSizeOfPactValues

untestedNativesCheck :: Spec
untestedNativesCheck = do
  it "only deprecated or constant natives should be missing gas model tests" $
    S.fromList (map asString untestedNatives)
    `shouldBe`
    (S.fromList
     [ "CHARSET_ASCII"
     , "CHARSET_LATIN1"
     , "verify-spv"
     , "public-chain-data"
     , "list"
     , "continue"
     ])

allGasTestsAndGoldenShouldPass :: Spec
allGasTestsAndGoldenShouldPass =
  after_ (cleanupActual "gas-model" []) allGasTestsAndGoldenShouldPass'

-- | Calling directly is useful as it doesn't clean up, so you can use the actual
-- as a new golden on expected changes.
allGasTestsAndGoldenShouldPass' :: Spec
allGasTestsAndGoldenShouldPass' = beforeAll (newIORef []) $ sequential $ do

  -- fails if one of the gas tests throws a pact error
  parallel $ do
    forM_ ([0::Int ..] `zip` HM.toList unitTests) $ \(i, (n, t)) -> do
      it (show n) $ \ref -> do
        !r <- runTest t
        atomicModifyIORef' ref (\x -> ((i,r):x, ()))

  beforeAllWith (fmap formatResults . readIORef) $
    it "gas model tests should not return a PactError, but should pass golden" $
      golden "gas-model"
 where
   formatResults = fmap toGoldenOutput . concatMap snd . sortOn fst

golden :: (FromJSON a,ToJSON a) => String -> a -> Golden a
golden name obj = Golden
  { G.output = obj
  , G.encodePretty = B.unpack . Y.encode
  , G.writeToFile = Y.encodeFile
  , G.readFromFile = Y.decodeFileThrow
  , G.testName = name
  , G.directory = "golden"
  , G.failFirstTime = False
  }


goldenSizeOfPactValues :: Spec
goldenSizeOfPactValues = do
  mapM_ (someGoldenSizeOfPactValue . fst) pactValuesDescAndGen


allNativesInGasTable :: Spec
allNativesInGasTable = do
  it "all native functions should be in gas table" $ do
    let justNatives = map (asString . fst) (concatMap snd natives)
        absent li name = case (Map.lookup name defaultGasTable) of
          Nothing -> name : li
          Just _ -> li
        absentNatives = foldl' absent [] justNatives
    (S.fromList absentNatives)
    `shouldBe`
    (S.fromList ["CHARSET_ASCII", "CHARSET_LATIN1", "public-chain-data", "list"])

-- | Use this to run a single named test.
_runNative :: NativeDefName -> IO (Maybe [(T.Text,Gas)])
_runNative = traverse (fmap (map toGoldenOutput) . runTest) . unitTestFromDef

runTest :: GasUnitTests -> IO [GasTestResult ([Term Name], EvalState, Gas)]
runTest t = runGasUnitTests t run run
  where
    run expr dbSetup = do
      (res, (gas, st)) <- bracket (setupEnv' dbSetup) (gasSetupCleanup dbSetup) $ \(e,s) -> do
        writeIORef (_eeGas e) 0
        res <- mockRun expr (e,s)
        gas <- readIORef (_eeGas e)
        return ((gas,) <$> res)
      res' <- eitherDie (getDescription expr dbSetup) res
      return (res', st, gas)
    setupEnv' dbs = do
      (r, s) <- setupEnv dbs
      let
        flags = mkExecutionConfig
               [ FlagDisableInlineMemCheck, FlagDisablePactEvents
<<<<<<< HEAD
               , FlagDisablePact43, FlagDisablePact44,
                 FlagDisableNewTrans, FlagDisableNewTransMPFR ]
=======
               , FlagDisablePact43, FlagDisablePact44, FlagDisablePact45]
>>>>>>> 5f5aa8ee
        r' = set eeExecutionConfig flags r
      pure (r', s)

toGoldenOutput :: GasTestResult ([Term Name], EvalState, Gas) -> (T.Text, Gas)
toGoldenOutput r =
  (_gasTestResultDesciption r, view _3 (_gasTestResultSqliteDb r))

-- Utils
--

-- | Pseudo golden test of the Gas Model's sizeOf function.
-- Enforces that the sizeOf function remains the same for some pre-generated,
-- psuedo-random pact value.
someGoldenSizeOfPactValue :: String -> Spec
someGoldenSizeOfPactValue desc = do
  it ("passes sizeOf golden test with pseudo-random " <> desc <> " pact value") $ do
    (goldenSize, goldenPactValue) <- jsonDecode (goldenPactValueFilePath desc)
    let actualSize = sizeOf SizeOfV0 goldenPactValue
    actualSize `shouldBe` goldenSize

  where jsonDecode :: FilePath -> IO (Int64, PactValue)
        jsonDecode fp = do
          isGoldenFilePresent <- doesFileExist fp
          when (not isGoldenFilePresent) $ throwIO $ userError $
            "Golden pact value file does not exist: " ++ show fp
          r <- eitherDecode <$> BL.readFile fp
          case r of
            Left e -> throwIO $ userError $ "golden decode failed: " ++ show e
            Right v -> return v

-- | Genearates golden files expected in `someGoldenSizeOfPactValue`
-- Creates a golden file in the format of (sizeOf <somePactValue>, <somePactValue>)
_generateGoldenPactValues :: IO ()
_generateGoldenPactValues = mapM_ f pactValuesDescAndGen
  where
    f (desc, genPv) = do
      let fp = goldenPactValueFilePath desc
      _ <- createDirectoryIfMissing False (goldenPactValueDirectory desc)
      isGoldenFilePresent <- doesFileExist fp
      when (not isGoldenFilePresent) (createGolden fp genPv)

    createGolden fp genPv = do
      -- TODO add quickcheck propeties for json roundtrips
      pv <- generate $
            suchThat genPv satisfiesRoundtripJSON
      jsonEncode fp (sizeOf SizeOfV0 pv, pv)

    jsonEncode :: FilePath -> (Int64, PactValue) -> IO ()
    jsonEncode fp = BL.writeFile fp . encode


-- | List of pact value pseudo-random generators and their descriptions
pactValuesDescAndGen :: [(String, Gen PactValue)]
pactValuesDescAndGen =
  genSomeLiteralPactValues seed <>
  genSomeGuardPactValues seed <>
  [ ("list", genSomeListPactValue seed)
  , ("object-map", genSomeObjectPactValue seed) ]

goldenPactValueDirectory :: String -> FilePath
goldenPactValueDirectory desc = goldenDirectory <> "/" <> testPrefix <> desc
  where goldenDirectory = "golden"
        testPrefix = "size-of-pactvalue-"

goldenPactValueFilePath :: String -> FilePath
goldenPactValueFilePath desc = (goldenPactValueDirectory desc) <> "/golden"


-- To run a generator in the repl:
-- `import Pact.Types.Pretty`
-- `import Data.Aeson (toJSON)`
-- `fmap (pretty . toJSON) (generate $ genSomeLiteralPactValue seed)`

-- | Generator of some psuedo-random Literal pact values
genSomeLiteralPactValues :: Int -> [(String, Gen PactValue)]
genSomeLiteralPactValues s =
  [ ("literal-string", f genLiteralString)
  , ("literal-integer", f genLiteralInteger)
  , ("literal-decimal", f genLiteralDecimal)
  , ("literal-bool", f genLiteralBool)
  , ("literal-time", f genLiteralTime) ]
  where f g = PLiteral <$> genWithSeed s g

-- | Generator of some psuedo-random List pact value
genSomeListPactValue :: Int -> Gen PactValue
genSomeListPactValue s = genWithSeed s $ PList <$> genPactValueList RecurseTwice

-- | Generator of some psuedo-random ObjectMap pact value
genSomeObjectPactValue :: Int -> Gen PactValue
genSomeObjectPactValue s = genWithSeed s $ PObject <$> genPactValueObjectMap RecurseTwice

-- | Generator of some psuedo-random Guard pact values
genSomeGuardPactValues :: Int -> [(String, Gen PactValue)]
genSomeGuardPactValues s =
  [ ("guard-pact", f $ GPact <$> arbitrary)
  , ("guard-keySet", f $ GKeySet <$> arbitrary)
  , ("guard-keySetRef", f $ GKeySetRef <$> arbitrary)
  , ("guard-module", f $ GModule <$> arbitrary)
  , ("guard-user", f $ genUserGuard RecurseTwice) ]
  where f g = PGuard <$> genWithSeed s g

-- | Generate arbitrary value with the provided "random" seed.
-- Allows for replicating arbitrary values.
genWithSeed :: Int -> Gen a -> Gen a
genWithSeed i (MkGen g) = MkGen (\_ n -> g (mkQCGen i) n)

-- | Random seed used to generate the pact values in the sizeOf golden tests
seed :: Int
seed = 10000000000


_diffGoldens :: FilePath -> FilePath -> IO ()
_diffGoldens g1 g2 = do
  (y1 :: Map.Map T.Text [Int]) <- fmap pure . Map.fromList <$> Y.decodeFileThrow g1
  (y2 :: Map.Map T.Text [Int]) <- fmap pure . Map.fromList <$> Y.decodeFileThrow g2
  let merge [c1] [c2] = [c1,c2,c2-c1]
      merge _ _ = []
  Y.encodeFile "diff.yaml" $ Map.unionWith merge y1 y2<|MERGE_RESOLUTION|>--- conflicted
+++ resolved
@@ -136,12 +136,8 @@
       let
         flags = mkExecutionConfig
                [ FlagDisableInlineMemCheck, FlagDisablePactEvents
-<<<<<<< HEAD
-               , FlagDisablePact43, FlagDisablePact44,
+               , FlagDisablePact43, FlagDisablePact44, FlagDisablePact45,
                  FlagDisableNewTrans, FlagDisableNewTransMPFR ]
-=======
-               , FlagDisablePact43, FlagDisablePact44, FlagDisablePact45]
->>>>>>> 5f5aa8ee
         r' = set eeExecutionConfig flags r
       pure (r', s)
 
