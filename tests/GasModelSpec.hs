--- conflicted
+++ resolved
@@ -127,15 +127,11 @@
       return (res', st, gas)
     setupEnv' dbs = do
       (r, s) <- setupEnv dbs
-<<<<<<< HEAD
-      let r' = set eeExecutionConfig (mkExecutionConfig [FlagDisableInlineMemCheck, FlagDisablePactEvents, FlagDisablePact43, FlagDisablePact44]) r
-=======
       let
         flags = mkExecutionConfig
                [ FlagDisableInlineMemCheck, FlagDisablePactEvents
                , FlagDisablePact43, FlagDisablePact44]
         r' = set eeExecutionConfig flags r
->>>>>>> 778223cf
       pure (r', s)
 
 toGoldenOutput :: GasTestResult ([Term Name], EvalState, Gas) -> (T.Text, Gas)
