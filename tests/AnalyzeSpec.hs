{-# LANGUAGE GADTs             #-}
{-# LANGUAGE OverloadedStrings #-}
{-# LANGUAGE PatternSynonyms   #-}
{-# LANGUAGE QuasiQuotes       #-}
{-# LANGUAGE Rank2Types        #-}
{-# LANGUAGE TypeApplications  #-}

module AnalyzeSpec (spec) where

import           Control.Lens               (at, findOf, (^.))
import           Control.Monad.State.Strict (runStateT)
import           Data.Either                (isLeft)
import qualified Data.HashMap.Strict        as HM
import qualified Data.Map                   as Map
import           Data.Maybe                 (isJust, isNothing)
import           Data.SBV                   (Boolean (bnot, true, (&&&), (==>)))
import           Data.Text                  (Text)
import qualified Data.Text                  as T
import           NeatInterpolation          (text)
import           Test.Hspec                 (Spec, describe, it, runIO,
                                             shouldBe, shouldSatisfy)

import           Pact.Repl                  (ReplMode (StringEval), evalRepl',
                                             initReplState, rEnv)
import           Pact.Types.Runtime         (eeRefStore, rsModules)

import           Pact.Analyze.Check
import           Pact.Analyze.PrenexNormalize (prenexConvert)
import           Pact.Analyze.Types

wrap :: Text -> Text
wrap code =
  [text|
    (env-keys ["admin"])
    (env-data { "keyset": { "keys": ["admin"], "pred": "=" } })
    (begin-tx)
    (define-keyset 'ks (read-keyset "keyset"))
    (module test 'ks
      (defschema account
        "Row type for accounts table."
         balance:integer
       ; data
         )
      (deftable accounts:{account}
        "Main table for test module.")
      $code
      )
    (commit-tx)
  |]

runTest :: Text -> Check -> IO (Maybe CheckFailure)
runTest code check = do
  replState0 <- initReplState StringEval
  (eTerm, replState) <- runStateT (evalRepl' $ T.unpack code) replState0
  case eTerm of
    Left err -> pure $ Just $ CodeCompilationFailed err
    Right _t ->
      case replState ^. rEnv . eeRefStore . rsModules . at "test" of
        Nothing -> pure $ Just $ CodeCompilationFailed "expected module 'test'"
        Just moduleData -> do
          results <- verifyModule (Just check)
            (HM.fromList [("test", moduleData)]) moduleData
          -- TODO(joel): use `fromLeft` when we're on modern GHC
          pure $ case findOf (traverse . traverse) isLeft results of
            Just (Left failure) -> Just failure
            _                   -> Nothing

expectPass :: Text -> Check -> Spec
-- TODO(joel): use expectNothing when it's available
expectPass code check = do
  res <- runIO $ runTest (wrap code) check
  it (show check) $ res `shouldSatisfy` isNothing

expectFail :: Text -> Check -> Spec
expectFail code check = do
  res <- runIO $ runTest (wrap code) check
  it (show check) $ res `shouldSatisfy` isJust

intConserves :: TableName -> ColumnName -> Prop Bool
intConserves tn cn = PIntegerComparison Eq 0 $ IntColumnDelta tn cn

decConserves :: TableName -> ColumnName -> Prop Bool
decConserves tn cn = PDecimalComparison Eq 0 $ DecColumnDelta tn cn

spec :: Spec
spec = describe "analyze" $ do
  describe "result" $ do
    let code =
          [text|
            (defun test:integer (x:integer)
              (* x -1))
          |]
    expectPass code $ Valid $ PIntegerComparison Eq
      (PIntArithOp Mul (-1) (PVar 0 "x"))
      (Result :: Prop Integer)

  describe "inlining" $ do
    let code =
          [text|
            (defun helper:integer (b:integer)
              (if (< b 10)
                10
                b))

            (defun test:integer (a:integer)
              (helper a))
          |]
    expectPass code $ Valid $ PIntegerComparison Gte (Result :: Prop Integer) 10

  describe "success" $ do
    let code =
          [text|
            (defun test:bool (x:integer)
              (if (< x 10) true false))
          |]
    expectPass code $ Valid Success
    expectPass code $ Valid $ bnot Abort

  describe "enforce.trivial" $ do
    let code =
          [text|
            (defun test:bool ()
              (enforce false "cannot pass"))
          |]
    expectPass code $ Satisfiable Abort
    expectPass code $ Valid Abort

    expectFail code $ Satisfiable Success

  describe "enforce.conditional" $ do
    let code =
          [text|
            (defun test:bool (x:integer)
              (if (< x 10)
                (enforce (< x 5) "abort sometimes")
                true))
          |]
    expectPass code $ Satisfiable Abort
    expectPass code $ Satisfiable $ bnot Abort
    expectPass code $ Satisfiable Success

    expectFail code $ Valid Abort

  describe "enforce.sequence" $ do
    let code =
          [text|
            (defun test:bool (x:integer)
              (enforce (> x 0) "positive")
              (enforce false "impossible")
              (if (< x 10)
                true
                false))
          |]
    expectPass code $ Valid Abort

  describe "enforce.sequence" $ do
    let code =
          [text|
            (defun test:bool (x:integer)
              (enforce (> x 0) "positive")
              (if (< x 10)
                true
                false))
          |]
    expectPass code $ Satisfiable Abort
    expectPass code $ Satisfiable Success

  describe "enforce.sequence" $ do
    let code =
          [text|
            (defun test:bool (x:integer)
              (enforce (> x 0) "positive")
              (if (< x 10)
                true
                false))
          |]
    expectPass code $ Satisfiable Abort
    expectPass code $ Satisfiable Success
    expectPass code $ Valid $ (PIntegerComparison Gt (PVar 0 "x") (0 :: Prop Integer)) ==>
      Success
    expectPass code $ Valid $ (PIntegerComparison Eq (PVar 0 "x") (5 :: Prop Integer)) ==>
      Success &&& (PBoolComparison Eq (Result :: Prop Bool) true)

  describe "read-keyset.equality" $ do
    let code =
          [text|
            (defun test:bool ()
              (enforce
                (= (read-keyset "ks")
                   (read-keyset (+ "k" "s")))
                "keysets equality failed"))
          |]
    expectPass code $ Valid Success

  describe "enforce-keyset.name.static" $ do
    let code =
          [text|
            (defun test:bool ()
              (enforce-keyset 'ks))
          |]
    expectPass code $ Satisfiable Abort
    expectPass code $ Satisfiable Success
    expectPass code $ Valid $ Success ==> KsNameAuthorized "ks"

    expectFail code $ Valid $ Success ==> KsNameAuthorized "different-ks"

  describe "enforce-keyset.name.dynamic" $ do
    let code =
          [text|
            (defun test:bool ()
              (enforce-keyset (+ "k" "s")))
          |]
    expectPass code $ Valid $ bnot (KsNameAuthorized "ks") ==> Abort

  describe "enforce-keyset.value" $ do
    let code =
          [text|
            (defun test:bool ()
              (enforce-keyset (read-keyset (+ "k" "s"))))
          |]
    expectPass code $ Satisfiable Abort
    expectPass code $ Satisfiable Success
    expectPass code $ Valid $ bnot (KsNameAuthorized "ks") ==> Abort

    expectFail code $ Valid $ bnot (KsNameAuthorized "different-ks") ==> Abort

  describe "enforce-keyset.row-level.read" $ do
    let code =
          [text|
            (defschema token-row
              name:string
              balance:integer
              ks:keyset)
            (deftable tokens:{token-row})

            (defun test:integer (acct:string)
              (with-read tokens acct { "ks" := ks, "balance" := bal }
                (enforce-keyset ks)
                bal))
          |]
    expectPass code $ Satisfiable Abort
    expectPass code $ Satisfiable Success
    expectPass code $ Valid $ bnot $ Exists 0 "row" (Ty (Rep @RowKey)) $
      RowWrite "tokens" (PVar 0 "row")
    expectPass code $ Valid $ Exists 0 "row" (Ty (Rep @RowKey)) $
      RowRead "tokens" (PVar 0 "row")
    expectPass code $ Valid $ Exists 0 "row" (Ty (Rep @RowKey)) $
      RowEnforced "tokens" "ks" (PVar 0 "row")
    expectPass code $ Satisfiable $ Exists 0 "row" (Ty (Rep @RowKey)) $
      bnot $ RowEnforced "tokens" "ks" (PVar 0 "row")
    expectPass code $ Valid $ Forall 0 "row" (Ty (Rep @RowKey)) $
      RowRead "tokens" (PVar 0 "row") ==> RowEnforced "tokens" "ks" (PVar 0 "row")
    expectPass code $ Valid $ Success ==> RowEnforced "tokens" "ks" (PVar 0 "acct")

  describe "enforce-keyset.row-level.read.syntax" $ do
    let code =
          [text|
            (defschema token-row
              name:string
              balance:integer
              ks:keyset)
            (deftable tokens:{token-row})

            (defun test:integer (acct:string)
              ("test"
                (property (forall (row:string)
                  (row-enforced "tokens" "ks" row))))
              (with-read tokens acct { "ks" := ks, "balance" := bal }
                (enforce-keyset ks)
                bal))
          |]

    -- TODO: come up with better tests. Right now this just tests that this
    -- parses correctly.
    expectPass code $ Satisfiable Abort

  describe "enforce-keyset.row-level.multiple-keysets" $ do
    let code =
          [text|
            (defschema token-row
              name:string
              balance:integer
              ks1:keyset
              ks2:keyset)
            (deftable tokens:{token-row})

            (defun test:integer (acct:string)
              (with-read tokens acct { "ks1" := ks, "balance" := bal }
                (enforce-keyset ks)
                bal))
          |]
    expectPass code $ Valid $ Forall 0 "row" (Ty (Rep @RowKey)) $
      RowRead "tokens" (PVar 0 "row") ==> RowEnforced "tokens" "ks1" (PVar 0 "row")
    -- Using the other keyset:
    expectFail code $ Valid $ Forall 0 "row" (Ty (Rep @RowKey)) $
      RowRead "tokens" (PVar 0 "row") ==> RowEnforced "tokens" "ks2" (PVar 0 "row")

  describe "enforce-keyset.row-level.write" $ do
    let code =
          [text|
            (defschema token-row
              name:string
              balance:integer
              ks:keyset)
            (deftable tokens:{token-row})

            (defun test:integer (acct:string)
              (with-read tokens acct { "ks" := ks, "balance" := bal }
                (let ((new-bal (+ bal 1)))
                  (update tokens acct {"balance": new-bal})
                  (enforce-keyset ks)
                  new-bal)))
          |]
    expectPass code $ Satisfiable Abort
    expectPass code $ Satisfiable Success
    expectPass code $ Valid $ Exists 0 "row" (Ty (Rep @RowKey)) $
      RowWrite "tokens" (PVar 0 "row")
    expectPass code $ Valid $ Exists 0 "row" (Ty (Rep @RowKey)) $
      RowRead "tokens" (PVar 0 "row")
    expectPass code $ Valid $ Exists 0 "row" (Ty (Rep @RowKey)) $
      RowEnforced "tokens" "ks" (PVar 0 "row")
    expectPass code $ Satisfiable $ Exists 0 "row" (Ty (Rep @RowKey)) $
      bnot $ RowEnforced "tokens" "ks" (PVar 0 "row")
    expectPass code $ Valid $ Forall 0 "row" (Ty (Rep @RowKey)) $
      RowRead "tokens" (PVar 0 "row") ==> RowEnforced "tokens" "ks" (PVar 0 "row")
    expectPass code $ Valid $ Forall 0 "row" (Ty (Rep @RowKey)) $
      RowWrite "tokens" (PVar 0 "row") ==> RowEnforced "tokens" "ks" (PVar 0 "row")
    expectPass code $ Valid $ RowWrite "tokens" (PVar 0 "acct")
                          ==> RowEnforced "tokens" "ks" (PVar 0 "acct")

  describe "enforce-keyset.row-level.write.invalidation" $ do
    let code =
          [text|
            (defschema token-row
              name:string
              balance:integer
              ks:keyset)
            (deftable tokens:{token-row})

            (defun test:bool (acct:string user-controlled:keyset)
              ;; Overwrite existing keyset:
              (update tokens acct {"ks": user-controlled})
              ;; Then standard row-level keyset enforcement occurs:
              (with-read tokens acct { "ks" := ks, "balance" := bal }
                (let ((new-bal (+ bal 1)))
                  (update tokens acct {"balance": new-bal})
                  (enforce-keyset ks)
                  new-bal)))
          |]
    -- When a user overwrites an existing keyset and then enforces *that* new
    -- keyset, we don't consider the row to have been enforced due to
    -- invalidation:
    --
    expectFail code $ Valid $ Forall 0 "row" (Ty (Rep @RowKey)) $
      RowRead "tokens" (PVar 0 "row") ==> RowEnforced "tokens" "ks" (PVar 0 "row")
    expectFail code $ Valid $ Forall 0 "row" (Ty (Rep @RowKey)) $
      RowWrite "tokens" (PVar 0 "row") ==> RowEnforced "tokens" "ks" (PVar 0 "row")

  describe "table-read.multiple-read" $
    let code =
          [text|
            (defschema token-row
              name:string
              balance:integer)
            (deftable tokens:{token-row})

            (defun test:bool ()
              (insert tokens "stu" {"balance": 5, "name": "stu"})
              (let ((stu-name    (at 'name (read tokens "stu")))
                    (stu-balance (at 'balance (read tokens "stu"))))
                (enforce (= stu-name "stu") "name is stu")
                (enforce (= stu-balance 5) "balance is 5")))
          |]
    in expectPass code $ Valid Success

  describe "table-read.one-read" $
    let code =
          [text|
            (defschema token-row
              name:string
              balance:integer)
            (deftable tokens:{token-row})

            (defun test:bool ()
              (insert tokens "stu" {"balance": 5, "name": "stu"})
              (let ((stu (read tokens "stu")))
                (enforce (= (at 'name stu) "stu") "name is stu")
                (enforce (= (at 'balance stu) 5) "balance is 5")
                )
              )
          |]
    in expectPass code $ Valid $ bnot Abort

  describe "at.dynamic-key" $ do
    let code =
          [text|
            (defschema token-row
              name:string
              balance:integer)

            (defun test:object{token-row} ()
              (let* ((stu:object{token-row} {"balance": 5, "name": "stu"})
                     (k-start "bal")
                     (k-end "ance")
                     (val:integer (at (+ k-start k-end) stu)))
                (enforce (= val 5) "balance is 5")
                stu
                )
              )
          |]
    expectPass code $ Valid Success

    let schema = Schema $
          Map.fromList [("name", EType TStr), ("balance", EType TInt)]
        ety    = EType TStr
    expectPass code $ Valid $ PStringComparison Eq
      (PAt schema (PLit "name") Result ety)
      (PLit "stu" :: Prop String)

  describe "at.object-in-object" $
    let code =
          [text|
            (defschema inner   name:string)
            (defschema wrapper wrapped:object{inner})

            (defun test:object{inner} ()
              (let ((obj:object{wrapper} {"wrapped": {"name": "pact"}}))
                (at "wrapped" obj)))
          |]
    in expectPass code $ Valid $ bnot Abort

  describe "table-read" $ do
    let code =
          [text|
            (defschema token-row balance:integer)
            (deftable tokens:{token-row})

            (defun test:integer ()
              (with-read tokens "stu" {"balance" := bal}
                bal))
          |]
    expectPass code $ Valid $ TableRead "tokens"
    expectPass code $ Valid $ bnot $ TableRead "other"

  describe "table-write.insert" $ do
    let code =
          [text|
            (defschema token-row balance:integer)
            (deftable tokens:{token-row})

            (defun test:string ()
              (insert tokens "stu" {"balance": 5}))
          |]
    expectPass code $ Valid $ TableWrite "tokens"
    expectPass code $ Valid $ bnot $ TableWrite "other"

  describe "table-write.update" $ do
    let code =
          [text|
            (defschema token-row balance:integer)
            (deftable tokens:{token-row})

            (defun test:string ()
              (update tokens "stu" {"balance": 5}))
          |]
    expectPass code $ Valid $ TableWrite "tokens"

  describe "table-write.write" $ do
    let code =
          [text|
            (defschema token-row balance:integer)
            (deftable tokens:{token-row})

            (defun test:string ()
              (write tokens "stu" {"balance": 5}))
          |]
    expectPass code $ Valid $ TableWrite "tokens"

  describe "table-write.conditional" $ do
    let code =
          [text|
            (defschema token-row balance:integer)
            (deftable tokens:{token-row})

            (defun test:string (x:bool)
              (if x
                (insert tokens "stu" {"balance": 5})
                "didn't write"))
          |]
    expectPass code $ Satisfiable $ TableWrite "tokens"
    expectPass code $ Satisfiable $ bnot $ TableWrite "tokens"
    expectPass code $ Valid $ bnot $ TableWrite "other"

  describe "table-write.conditional" $ do
    let code =
          [text|
            (defschema token-row balance:integer)
            (deftable tokens:{token-row})

            (defun test:string (x:bool)
              ;; returns bool:
              (enforce x "x must be true")
              ;; returns string:
              (if x
                "didn't write"
                (insert tokens "stu" {"balance": 5})))
          |]
    expectPass code $ Valid $ Success ==> bnot (TableWrite "tokens")

  describe "conserves-mass.integer" $ do
    let code =
          [text|
            (defun test:string (from:string to:string amount:integer)
              "Transfer money between accounts"
              (let ((from-bal (at 'balance (read accounts from)))
                    (to-bal   (at 'balance (read accounts to))))
                (enforce (> amount 0)         "Non-positive amount")
                (enforce (>= from-bal amount) "Insufficient Funds")
                (enforce (!= from to)         "Sender is the recipient")
                (update accounts from { "balance": (- from-bal amount) })
                (update accounts to   { "balance": (+ to-bal amount) })))
          |]

    expectPass code $ Valid $ Success ==> intConserves "accounts" "balance"

  describe "conserves-mass.integer.without-uniqueness" $ do
    let code =
          [text|
            (defun test:string (from:string to:string amount:integer)
              "Transfer money between accounts"
              (let ((from-bal (at 'balance (read accounts from)))
                    (to-bal   (at 'balance (read accounts to))))
                (enforce (> amount 0)         "Non-positive amount")
                (enforce (>= from-bal amount) "Insufficient Funds")
                ;; << NOTE: no (!= from to) here. >>
                (update accounts from { "balance": (- from-bal amount) })
                (update accounts to   { "balance": (+ to-bal amount) })))
          |]

    expectPass code $ Satisfiable $ Success &&& intConserves "accounts" "balance"
    expectPass code $ Satisfiable $ Success &&& bnot (intConserves "accounts" "balance")

  describe "conserves-mass.decimal" $ do
    let code =
          [text|
            (defschema account2 balance:decimal)
            (deftable accounts2:{account2})

            (defun test:string (from:string to:string amount:decimal)
              (let ((from-bal (at 'balance (read accounts2 from)))
                    (to-bal   (at 'balance (read accounts2 to))))
                (enforce (> amount 0.0)       "Non-positive amount")
                (enforce (>= from-bal amount) "Insufficient Funds")
                (enforce (!= from to)         "Sender is the recipient")
                (update accounts2 from { "balance": (- from-bal amount) })
                (update accounts2 to   { "balance": (+ to-bal amount) })))
          |]

    expectPass code $ Valid $ Success ==> decConserves "accounts2" "balance"

  describe "cell-delta.integer" $ do
    let code =
          [text|
            (defun test:string ()
              (""
                (properties [
                  (not (exists (row:string) (= (int-cell-delta 'accounts 'balanc row) 3)))
                ]))
              (with-read accounts "bob" { "balance" := old-bob }
                (update accounts "bob" { "balance": (+ old-bob 2) })

                ; This overwrites the previous value:
                (update accounts "bob" { "balance": (+ old-bob 3) })
                ))
          |]

    expectPass code $ Valid $ bnot $ Exists 0 "row" (Ty (Rep @RowKey)) $
      PIntegerComparison Eq (IntCellDelta "accounts" "balance" (PVar 0 "row")) 2

    expectPass code $ Valid $ Forall 0 "row" (Ty (Rep @RowKey)) $
      PRowKeyComparison Neq (PVar 0 "row" :: Prop RowKey) (PLit "bob") ==>
        PIntegerComparison Eq (IntCellDelta "accounts" "balance" (PVar 0 "row")) 0

    expectPass code $ Valid $ Exists 0 "row" (Ty (Rep @RowKey)) $
      PIntegerComparison Eq (IntCellDelta "accounts" "balance" (PVar 0 "row")) 3

    expectPass code $ Valid $
      PIntegerComparison Eq (IntCellDelta "accounts" "balance" (PLit "bob")) 3

  describe "with-read" $ do
    let code =
          [text|
            (defun test:bool (acct:string)
              (update accounts acct { "balance": 10 })
              (with-read accounts acct { "balance" := bal }
                (enforce (= bal 10) "Read after write failed")))
          |]

    expectPass code $ Valid Success

  describe "with-read.nested" $ do
    let code =
          [text|
            (defun test:bool (acct:string)
              (update accounts acct { "balance": 0 })
              (with-read accounts acct { "balance" := bal }
                (update accounts acct { "balance": 10 })
                (with-read accounts acct { "balance" := bal }
                  (enforce (= bal 10) "Shadowing failed"))))
          |]

    expectPass code $ Valid Success

  describe "with-read.overlapping-names" $ do
    let code =
          [text|
            (defschema owner "Pet owner" cats:integer dogs:integer)
            (deftable owners:{owner} "Table of pet owners")

            (defun test:integer ()
              (let ((o "bob")
                    (cats 2)
                    (dogs 3))
                (insert owners o {"dogs": dogs, "cats": cats})
                (with-read owners o { "cats" := num, "dogs" := num }
                  (enforce (= num cats) "First binding wasn't used")
                  num)))
          |]

    expectPass code $ Valid Success

  describe "bind.from-read" $ do
    let code =
          [text|
            (defun test:integer ()
              (update accounts "bob" { "balance": 10 })
              (let ((obj:object{account} (read accounts "bob")))
                (bind obj { "balance" := bal }
                  (enforce (= bal 10) "Bind failed")
                  bal)))
          |]

    expectPass code $ Valid Success

  describe "bind.from-literal" $ do
    let code =
          [text|
            (defun test:integer ()
              (let ((acct:object{account} { "balance": 10 }))
                (bind acct { "balance" := bal }
                  (enforce (= bal 10) "Bind failed")
                  bal)))
          |]

    expectPass code $ Valid Success

  describe "let" $ do
    describe "sanity" $ do
      describe "1" $
        let code =
              [text|
                (defun test:bool (x:integer)
                  (let ((y x)
                        (z (+ 10 x)))
                    (enforce (> z y) "z <= y")
                    true))
              |]
        in expectPass code $ Valid $ bnot Abort

      describe "2" $
        let code =
              [text|
                (defun test:bool (x:integer)
                  (let ((y x)
                        (z (+ 10 x)))
                    (enforce (< z y) "z >= y")
                    true))
              |]
        in expectPass code $ Valid Abort

    describe "let*.sanity" $
        let code =
              [text|
                (defun test:bool (x:integer)
                  (let* ((x 2)
                         (y (* x 10)))
                   (enforce (= 22 (+ x y)) "x + y != 22")))
              |]
        in expectPass code $ Valid $ bnot Abort

    describe "nested" $
        let code =
              [text|
                (defun test:bool (x:integer)
                  (let ((x (let ((y 2)) y))
                        (y (let ((x 3)) x)))
                   (let ((z (let ((w 1)) (+ (+ x y) w))))
                     (enforce (= 6 z) "2 + 3 + 1 != 6"))))
              |]
        in expectPass code $ Valid $ bnot Abort

  describe "time" $
    let code =
          [text|
            (defun test:bool ()
              (let ((startTime:time (time "2016-07-22T12:00:00Z")))
                (enforce
                  (= (add-time startTime (days 1))
                     (time "2016-07-23T12:00:00Z"))
                  "one day later")
                (enforce
                  (= (add-time startTime (hours 1))
                     (time "2016-07-22T13:00:00Z"))
                  "one hour later")
                (enforce
                  (= (add-time startTime (minutes 1))
                     (time "2016-07-22T12:01:00Z"))
                  "one minute later")

                (enforce
                  (= (add-time (time "2016-07-22T12:00:00Z") (days 1.5))
                     (time "2016-07-24T00:00:00Z"))
                  "1.5 days later")
                (enforce
                  (= (add-time (time "2016-07-22T12:00:00Z") (hours 1.5))
                     (time "2016-07-22T13:30:00Z"))
                  "1.5 hours later")
                (enforce
                  (= (add-time (time "2016-07-22T12:00:00Z") (minutes 1.5))
                     (time "2016-07-22T12:01:30Z"))
                  "1.5 minutes later")
                (enforce
                  (= (add-time (time "2016-07-23T13:30:45Z") 0.001002)
                     (parse-time "%Y-%m-%d %H:%M:%S.%v" "2016-07-23 13:30:45.001002"))
                  "0.001002 seconds later")

                (enforce
                  (= (add-time (time "2016-07-23T13:30:45Z") 0.0010023)
                     (parse-time "%Y-%m-%d %H:%M:%S.%v" "2016-07-23 13:30:45.001002"))
                  "0.0010023 s = 0.001002 s")

                ; Pact rounds tenths of milliseconds using the banker's method
                ; (same as its treatment of decimals). ie it rounds to the
                ; nearest even.
                (enforce
                  (= (add-time (time "2016-07-23T13:30:45Z") 0.0010025)
                     (parse-time "%Y-%m-%d %H:%M:%S.%v" "2016-07-23 13:30:45.001002"))
                  "0.0010025 s = 0.001002 s")
                (enforce
                  (= (add-time (time "2016-07-23T13:30:45Z") 0.0010035)
                     (parse-time "%Y-%m-%d %H:%M:%S.%v" "2016-07-23 13:30:45.001004"))
                  "0.0010035 s = 0.001004 s")
              ))
          |]
    in expectPass code $ Valid $ bnot Abort

  describe "arith" $
    let code =
          [text|
            (defun test:bool ()
              (let ((xI:integer 1)
                    (yI:integer 2)
                    (xD:decimal 1.5)
                    (yD:decimal 2.5))

                ; int -> int -> int
                (enforce (= (+ xI yI) 3) "")
                (enforce (= (- xI yI) -1) "")
                (enforce (= (* xI yI) 2) "")
                (enforce (= (/ xI yI) 0) "")

                ; dec -> dec -> dec
                ; disabled due to pact typechecking limitations
                (enforce (= (+ xD yD) 4.0) "")
                (enforce (= (- xD yD) -1.0) "")
                (enforce (= (* xD yD) 3.75) "")
                (enforce (= (/ xD yD) 0.6) "")

                ; int -> dec -> dec
                (enforce (= (+ xI yD) 3.5) "")
                (enforce (= (- xI yD) -1.5) "")
                (enforce (= (* xI yD) 2.5) "")
                (enforce (= (/ xI yD) 0.4) "")

                ; dec -> int -> dec
                (enforce (= (+ xD yI) 3.5) "")
                (enforce (= (- xD yI) -0.5) "")
                (enforce (= (* xD yI) 3.0) "")
                (enforce (= (/ xD yI) 0.75) "")

                (enforce (= (mod 3 2) 1) "")
                (enforce (= (mod 4 2) 0) "")
                (enforce (= (mod 2983479238473 2) 1) "")
                (enforce (= (mod 2983479238472 2) 0) "")

                (enforce (= (- 3) -3) "")
                (enforce (= (abs -3) 3) "")
                (enforce (= (abs 0) 0) "")
                (enforce (= (abs 3) 3) "")

                (enforce (= (floor 1.5) 1) "")
                (enforce (= (round 1.5) 2) "")
                (enforce (= (ceiling 1.5) 2) "")

                ; banker's rounding
                (enforce (= (round 1.5) 2) "")
                (enforce (= (round 2.5) 2) "")
                (enforce (= (round 3.5) 4) "")
                (enforce (= (round 4.5) 4) "")

                (enforce (= (round 1.50000000001) 2) "")
                (enforce (= (round 1.49999999999) 1) "")

                (enforce (= (floor 1.6) 1) "")
                (enforce (= (round 1.6) 2) "")
                (enforce (= (ceiling 1.6) 2) "")

                (enforce (= (floor 1.4) 1) "")
                (enforce (= (round 1.4) 1) "")
                (enforce (= (ceiling 1.4) 2) "")

                (enforce (= (floor -1.5) -2) "")
                (enforce (= (round -1.5) -2) "")
                (enforce (= (ceiling -1.5) -1) "")

                ; banker's rounding
                (enforce (= (round -1.5) -2) "")
                (enforce (= (round -2.5) -2) "")
                (enforce (= (round -3.5) -4) "")
                (enforce (= (round -4.5) -4) "")

                (enforce (= (round -1.50000000001) -2) "")
                (enforce (= (round -1.49999999999) -1) "")

                (enforce (= (floor -1.6) -2) "")
                (enforce (= (round -1.6) -2) "")
                (enforce (= (ceiling -1.6) -1) "")

                (enforce (= (floor -1.4) -2) "")
                (enforce (= (round -1.4) -1) "")
                (enforce (= (ceiling -1.4) -1) "")

                (enforce (= (floor 0.0) 0) "")
                (enforce (= (round 0.0) 0) "")
                (enforce (= (ceiling 0.0) 0) "")

                (enforce (= (floor 1.0) 1) "")
                (enforce (= (round 1.0) 1) "")
                (enforce (= (ceiling 1.0) 1) "")

                (enforce (= (floor 1.99999) 1) "")
                (enforce (= (round 1.99999) 2) "")
                (enforce (= (ceiling 1.99999) 2) "")

                (enforce (= (floor 100.15234 2) 100.15) "")
                (enforce (= (round 100.15234 2) 100.15) "")
                (enforce (= (ceiling 100.15234 2) 100.16) "")

                (enforce (= (floor -100.15234 2) -100.16) "")
                (enforce (= (round -100.15234 2) -100.15) "")
                (enforce (= (ceiling -100.15234 2) -100.15) "")
              ))
          |]
    in expectPass code $ Valid $ bnot Abort

  describe "schema-invariants" $ do
    let code =
          [text|
            (defschema ints-row
              ("doc"
                (invariants
                  ((> pos 0)
                   (< neg 0))))
              pos:integer
              neg:integer)
            (deftable ints:{ints-row} "Table of positive and negative integers")

            (defun test:bool ()
              (with-read ints "any index" { "pos" := pos, "neg" := neg }
                (enforce (> pos 0) "is not positive")
                (enforce (< neg 0) "is not negative")
                ))
          |]

    expectPass code $ Valid Success

  describe "schema-invariants.not-equals" $ do
    let code =
          [text|
            (defschema ints-row
              ("doc"
                (invariants ((!= nonzero 0))))
              nonzero:integer)
            (deftable ints:{ints-row})

            (defun test:bool ()
              (with-read ints "any index" { "nonzero" := nz }
                (enforce (or (> nz 0) (< nz 0)) "is zero")))
          |]

    expectPass code $ Valid Success

  describe "schema-invariants.equals" $ do
    let code =
          [text|
            (defschema ints-row
              ("doc"
                (invariants ((= zero 0))))
              zero:integer)
            (deftable ints:{ints-row})

            (defun test:bool ()
              (with-read ints "any index" { "zero" := z }
                (enforce (= z 0) "is not zero")))
          |]

    expectPass code $ Valid Success

  describe "format-time / parse-time" $ do
    let code =
          [text|
            (defun test:bool ()
              (let* ((time1in  "2016-09-12")
                     (time1    (parse-time "%F" time1in))
                     (time1out (format-time "%F" time1))
                     (time2in  "2016-07-22T11:26:35Z")
                     (time2    (time time2in))
                     (time2out (format-time "%Y-%m-%dT%H:%M:%SZ" time2)))
                (enforce (= time1in time1out))
                (enforce (= time2in time2out)))

                (enforce
                  (= (format-time "%Y-%m-%dT%H:%M:%S%N" (time "2016-07-23T13:30:45Z"))
                     "2016-07-23T13:30:45+00:00"))
                (enforce
                  (= (format-time "%a, %_d %b %Y %H:%M:%S %Z" (time "2016-07-23T13:30:45Z"))
                     "Sat, 23 Jul 2016 13:30:45 UTC"))
                (enforce
                  (= (format-time "%Y-%m-%d %H:%M:%S.%v" (add-time (time "2016-07-23T13:30:45Z") 0.001002))
                     "2016-07-23 13:30:45.001002"))
                     )
          |]
    expectPass code $ Valid Success

  describe "format" $ do
    let code =
          [text|
            (defun test:bool (str:string)
              (enforce (= (format "{}-{}" ["a" "z"]) "a-z"))
              (enforce (= (format "{}/{}" [11 26]) "11/26"))
              (enforce (= (format "{} or {}" [true false]) "true or false"))

              (enforce (= (format "{}" [str]) str))
            )
          |]
    expectPass code $ Valid Success

  describe "hash" $ do
    let code =
          [text|
            (defun test:bool ()
              (enforce (=
                (hash "hello")
                "e4cfa39a3d37be31c59609e807970799caa68a19bfaa15135f165085e01d41a65ba1e1b146aeb6bd0092b49eac214c103ccfa3a365954bbbe52f74a2b3620c94"))

              (enforce (=
                (hash (- 2 1))
                "1ced8f5be2db23a6513eba4d819c73806424748a7bc6fa0d792cc1c7d1775a9778e894aa91413f6eb79ad5ae2f871eafcc78797e4c82af6d1cbfb1a294a10d10"))

              (enforce (=
                (hash (or true false))
                "5c07e85b3afb949077f2fa42181bb0498f5945f2086d37df5676ebf424ec137d0c21292c943098e22914cdca350e9140d185ca1b2b2bf0522acfcdde09b395dd"))

              (enforce (=
                (hash (and true false))
                "625ad9c6965af1a145e3c7514065eab913702c615a8fc9f4699767684f9e97e65dd50f715eae7fdbceee39a03cecf29d5f6a7e79e6a802244b65f6f915283491"))


              ; TODO:
              ; (enforce (=
              ;   (hash 3.14)
              ;   "dee8179a1755a745174f334ddc81ade0cf3e2d0bdfd1170cc42c1a1d1d0b16f9bfab86592e9ad31123ce9d470f6aa9388cc2a4f9cda1eb7328ae0a7e26cd450e"))

              ; TODO:
              ; (enforce (=
              ;   (hash { 'foo: 1 })
              ;   "61d3c8775e151b4582ca7f9a885a9b2195d5aa6acc58ddca61a504e9986bb8c06eeb37af722ad848f9009053b6379677bf111e25a680ab41a209c4d56ff1e183"))
            )
          |]
    expectPass code $ Valid Success

  -- Right now this test is not super useful because we'd like to inspect the
  -- invariants individually. Unfortunately we can't do that without a refactor
  -- of the testing system. As-is, this at leasts tests that we're allowd to
  -- relate two columns.
  describe "enforce-keyset.row-level.read" $ do
    let code =
          [text|
            (defschema central-bank-schema
              ("central bank"
                (invariants
                  [ (= 1000000 (+ reserve circulation))
                    (>= reserve 0)
                    (>= circulation 0)
                  ]))
              reserve:integer
              circulation:integer)
            (deftable central-bank-table:{central-bank-schema})

            (defun issue (amt:integer)
              "Issue some amount of currency"

              (let*
                ((before (read central-bank-table "singleton"))
                 (new-reserve     (- (at 'reserve before)     amt))
                 (new-circulation (+ (at 'circulation before) amt))
                )

                (enforce (> amt 0) "")
                (enforce (>= new-reserve 0) "")

                (update central-bank-table "singleton" {
                  'reserve: new-reserve,
                  'circulation: new-circulation
                })))
          |]

    expectPass code $ Satisfiable Abort
<<<<<<< HEAD
    expectPass code $ Satisfiable Success
=======
    expectPass code $ Satisfiable Success

  describe "prenex conversion" $ do
    -- These test a somewhat irrelevant implementation detail -- the specific
    -- unique id, which is not ideal, but will do for now.
    let a0       = PVar 0 "a"
        a1       = PVar 1 "a"
        -- b        = PVar 0 "b"
        ty       = Ty (Rep @RowKey)
        intTy    = Ty (Rep @Integer)
        allA0    = Forall 0 "a"
        allA1    = Forall 1 "a"
        existsA0 = Exists 0 "a"
        existsA1 = Exists 1 "a"

    it "lifts all over not (becomes exists)" $
      prenexConvert (PNot (allA0 ty a0))
      `shouldBe`
      existsA0 ty (PNot a0)

    it "lifts exists over not (becomes all)" $
      prenexConvert (PNot (existsA0 ty a0))
      `shouldBe`
      allA0 ty (PNot a0)

    it "lifts all over or" $
      prenexConvert (POr (allA0 ty a0) (allA1 ty a1))
      `shouldBe`
      allA0 ty (allA1 ty (POr a0 a1))

    it "lifts all over and" $
      prenexConvert (PAnd (allA0 ty a0) (allA1 ty a1))
      `shouldBe`
      allA0 ty (allA1 ty (PAnd a0 a1))

    it "lifts exists over or" $
      prenexConvert (POr (existsA0 ty a0) (existsA1 ty a1))
      `shouldBe`
      existsA0 ty (existsA1 ty (POr a0 a1))

    it "lifts exists over and" $
      prenexConvert (PAnd (existsA0 ty a0) (existsA1 ty a1))
      `shouldBe`
      existsA0 ty (existsA1 ty (PAnd a0 a1))

    it "lifts forall string" $
      prenexConvert (PAnd (PLit True) (allA0 intTy (PIntegerComparison Gte a0 a0)))
      `shouldBe`
      allA0 intTy (PAnd (PLit True) (PIntegerComparison Gte a0 a0))
>>>>>>> 0451180a
<|MERGE_RESOLUTION|>--- conflicted
+++ resolved
@@ -1026,9 +1026,6 @@
           |]
 
     expectPass code $ Satisfiable Abort
-<<<<<<< HEAD
-    expectPass code $ Satisfiable Success
-=======
     expectPass code $ Satisfiable Success
 
   describe "prenex conversion" $ do
@@ -1077,5 +1074,4 @@
     it "lifts forall string" $
       prenexConvert (PAnd (PLit True) (allA0 intTy (PIntegerComparison Gte a0 a0)))
       `shouldBe`
-      allA0 intTy (PAnd (PLit True) (PIntegerComparison Gte a0 a0))
->>>>>>> 0451180a
+      allA0 intTy (PAnd (PLit True) (PIntegerComparison Gte a0 a0))