{-# LANGUAGE GADTs             #-}
{-# LANGUAGE OverloadedStrings #-}
{-# LANGUAGE PatternSynonyms   #-}
{-# LANGUAGE QuasiQuotes       #-}
{-# LANGUAGE Rank2Types        #-}
{-# LANGUAGE TypeApplications  #-}

module AnalyzeSpec (spec) where

import           Control.Lens                 (at, findOf, ix, (^.), (^..), _Left, _2)
import           Control.Monad.State.Strict   (runStateT)
import           Data.Either                  (isLeft)
import           Data.Foldable                (find)
import qualified Data.HashMap.Strict          as HM
import           Data.Map                     (Map)
import qualified Data.Map                     as Map
import           Data.Maybe                   (isJust, isNothing)
import           Data.SBV                     (Boolean (bnot, true, (&&&), (==>)), isConcretely)
import           Data.SBV.Internals           (SBV(SBV))
import           Data.Text                    (Text)
import qualified Data.Text                    as T
import           NeatInterpolation            (text)
import           Test.Hspec                   (Spec, describe, expectationFailure, it, runIO,
                                               shouldBe, shouldSatisfy, pendingWith)

import           Pact.Parse                   (parseExprs)
import           Pact.Repl                    (evalRepl', initReplState)
import           Pact.Repl.Types              (ReplMode (StringEval), rEnv)
import           Pact.Types.Runtime           (ModuleData, eeRefStore,
                                               rsModules)

import           Pact.Analyze.Check
import           Pact.Analyze.Parse           (TableEnv, expToProp, inferProp)
import           Pact.Analyze.PrenexNormalize (prenexConvert)
import           Pact.Analyze.Types

wrap :: Text -> Text
wrap code =
  [text|
    (env-keys ["admin"])
    (env-data { "keyset": { "keys": ["admin"], "pred": "=" } })
    (begin-tx)
    (define-keyset 'ks (read-keyset "keyset"))
    (module test 'ks
      (defschema account
        "Row type for accounts table."
         balance:integer
       ; data
         )
      (deftable accounts:{account}
        "Main table for test module.")
      $code
      )
    (commit-tx)
  |]

wrapNoTable :: Text -> Text
wrapNoTable code =
  [text|
    (env-keys ["admin"])
    (env-data { "keyset": { "keys": ["admin"], "pred": "=" } })
    (begin-tx)
    (define-keyset 'ks (read-keyset "keyset"))
    (module test 'ks $code)
    (commit-tx)
  |]

data TestFailure
  = TestCheckFailure CheckFailure
  | NoTestModule
  | ReplError String
  | VerificationFailure VerificationFailure
  deriving Show

--
-- TODO: use ExceptT
--

compile :: Text -> IO (Either TestFailure ModuleData)
compile code = do
  replState0 <- initReplState StringEval
  (eTerm, replState) <- runStateT (evalRepl' $ T.unpack code) replState0
  pure $ case eTerm of
    Left err -> Left $ ReplError err
    Right _t ->
      case replState ^. rEnv . eeRefStore . rsModules . at "test" of
        Nothing         -> Left NoTestModule
        Just moduleData -> Right moduleData

runVerification :: Text -> IO (Maybe TestFailure)
runVerification code = do
  eModuleData <- compile code
  case eModuleData of
    Left tf -> pure $ Just tf
    Right moduleData -> do
      results <- verifyModule (HM.fromList [("test", moduleData)]) moduleData
<<<<<<< HEAD
      case results of
        ModuleParseFailures failures -> pure $ Just $ ParseFailures failures
        ModuleCheckFailure failure   -> pure $ Just $ TestCheckFailure failure
        ModuleChecks propResults invariantResults -> pure $
          case findOf (traverse . traverse) isLeft propResults of
            Just (Left failure) -> Just $ TestCheckFailure failure
            _ -> case findOf (traverse . traverse . traverse) isLeft invariantResults of

              Just (Left failure) -> Just $ TestCheckFailure failure
              Just (Right _)      -> error "impossible: result of isLeft"
              Nothing             -> Nothing
=======
      -- TODO(joel): use `fromLeft` when we're on modern GHC
      pure $ case results of
        Left failure   -> Just $ VerificationFailure failure
        Right results' -> case findOf (traverse . traverse) isLeft results' of
          Just (Left (_parsed, failure)) -> Just $ TestCheckFailure failure
          _                              -> Nothing
>>>>>>> 0b8cd102

runCheck :: Text -> Check -> IO (Maybe TestFailure)
runCheck code check = do
  eModuleData <- compile code
  case eModuleData of
    Left tf -> pure $ Just tf
    Right moduleData -> do
      result <- verifyCheck moduleData "test" check
      pure $ case result of
<<<<<<< HEAD
        Left parseFailures -> Just $ ParseFailures parseFailures
        Right (Left cf)    -> Just $ TestCheckFailure cf
        Right (Right _)    -> Nothing
=======
        Left failure               -> Just $ VerificationFailure failure
        Right (Left (_parsed, cf)) -> Just $ TestCheckFailure cf
        Right (Right _)            -> Nothing
>>>>>>> 0b8cd102

expectVerified :: Text -> Spec
expectVerified code = do
  res <- runIO $ runVerification $ wrap code
  it "passes in-code checks" $ res `shouldSatisfy` isNothing

expectPass :: Text -> Check -> Spec
-- TODO(joel): use expectNothing when it's available
expectPass code check = do
  res <- runIO $ runCheck (wrap code) check
  it (show check) $ res `shouldSatisfy` isNothing

expectFail :: Text -> Check -> Spec
expectFail code check = do
  res <- runIO $ runCheck (wrap code) check
  it (show check) $ res `shouldSatisfy` isJust

intConserves :: TableName -> ColumnName -> Prop Bool
intConserves tn cn = PIntegerComparison Eq 0 $
  IntColumnDelta (PLit tn) (PLit cn)

decConserves :: TableName -> ColumnName -> Prop Bool
decConserves tn cn = PDecimalComparison Eq 0 $
  DecColumnDelta (PLit tn) (PLit cn)

spec :: Spec
spec = describe "analyze" $ do
  describe "result" $ do
    let code =
          [text|
            (defun test:integer (x:integer)
              (* x -1))
          |]
    expectPass code $ Valid $ PIntegerComparison Eq
      (PIntArithOp Mul (-1) (PVar 1 "x"))
      (Result :: Prop Integer)

  describe "inlining" $ do
    let code =
          [text|
            (defun helper:integer (b:integer)
              (if (< b 10)
                10
                b))

            (defun test:integer (a:integer)
              (helper a))
          |]
    expectPass code $ Valid $ PIntegerComparison Gte (Result :: Prop Integer) 10

  describe "success" $ do
    let code =
          [text|
            (defun test:bool (x:integer)
              (if (< x 10) true false))
          |]
    expectPass code $ Valid Success
    expectPass code $ Valid $ bnot Abort

  describe "enforce.trivial" $ do
    let code =
          [text|
            (defun test:bool ()
              (enforce false "cannot pass"))
          |]
    expectPass code $ Satisfiable Abort
    expectPass code $ Valid Abort

    expectFail code $ Satisfiable Success

  describe "enforce.conditional" $ do
    let code =
          [text|
            (defun test:bool (x:integer)
              (if (< x 10)
                (enforce (< x 5) "abort sometimes")
                true))
          |]
    expectPass code $ Satisfiable Abort
    expectPass code $ Satisfiable $ bnot Abort
    expectPass code $ Satisfiable Success

    expectFail code $ Valid Abort

  describe "enforce.sequence" $ do
    let code =
          [text|
            (defun test:bool (x:integer)
              (enforce (> x 0) "positive")
              (enforce false "impossible")
              (if (< x 10)
                true
                false))
          |]
    expectPass code $ Valid Abort

  describe "enforce.sequence" $ do
    let code =
          [text|
            (defun test:bool (x:integer)
              (enforce (> x 0) "positive")
              (if (< x 10)
                true
                false))
          |]
    expectPass code $ Satisfiable Abort
    expectPass code $ Satisfiable Success

  describe "enforce.sequence" $ do
    let code =
          [text|
            (defun test:bool (x:integer)
              (enforce (> x 0) "positive")
              (if (< x 10)
                true
                false))
          |]
    expectPass code $ Satisfiable Abort
    expectPass code $ Satisfiable Success
    expectPass code $ Valid $ (PIntegerComparison Gt (PVar 1 "x") (0 :: Prop Integer)) ==>
      Success
    expectPass code $ Valid $ (PIntegerComparison Eq (PVar 1 "x") (5 :: Prop Integer)) ==>
      Success &&& (PBoolComparison Eq (Result :: Prop Bool) true)

  describe "read-keyset.equality" $ do
    let code =
          [text|
            (defun test:bool ()
              (enforce
                (= (read-keyset "ks")
                   (read-keyset (+ "k" "s")))
                "keysets equality failed"))
          |]
    expectPass code $ Valid Success

  describe "enforce-keyset.name.static" $ do
    let code =
          [text|
            (defun test:bool ()
              (enforce-keyset 'ks))
          |]
    expectPass code $ Satisfiable Abort
    expectPass code $ Satisfiable Success
    expectPass code $ Valid $ Success ==> KsNameAuthorized "ks"

    expectFail code $ Valid $ Success ==> KsNameAuthorized "different-ks"

  describe "enforce-keyset.name.dynamic" $ do
    let code =
          [text|
            (defun test:bool ()
              (enforce-keyset (+ "k" "s")))
          |]
    expectPass code $ Valid $ bnot (KsNameAuthorized "ks") ==> Abort

  describe "enforce-keyset.value" $ do
    let code =
          [text|
            (defun test:bool ()
              (enforce-keyset (read-keyset (+ "k" "s"))))
          |]
    expectPass code $ Satisfiable Abort
    expectPass code $ Satisfiable Success
    expectPass code $ Valid $ bnot (KsNameAuthorized "ks") ==> Abort

    expectFail code $ Valid $ bnot (KsNameAuthorized "different-ks") ==> Abort

  describe "enforce-keyset.row-level.read" $ do
    let code =
          [text|
            (defschema token-row
              name:string
              balance:integer
              ks:keyset)
            (deftable tokens:{token-row})

            (defun test:integer (acct:string)
              (with-read tokens acct { "ks" := ks, "balance" := bal }
                (enforce-keyset ks)
                bal))
          |]
    expectPass code $ Satisfiable Abort
    expectPass code $ Satisfiable Success
    expectPass code $ Valid $ bnot $ Exists 1 "row" (EType TStr) $
      RowWrite "tokens" (PVar 1 "row")
    expectPass code $ Valid $ Forall 1 "row" (EType TStr) $
      PIntegerComparison Eq (RowWriteCount "tokens" (PVar 1 "row")) 0
    expectPass code $ Valid $ Success ==>
      Exists 1 "row" (EType TStr) (RowRead "tokens" (PVar 1 "row"))
    expectPass code $ Valid $ Success ==>
      Exists 1 "row" (EType TStr)
        (PIntegerComparison Eq (RowReadCount "tokens" (PVar 1 "row")) 1)
    expectPass code $ Satisfiable $ Exists 1 "row" (EType TStr) $
      RowEnforced "tokens" "ks" (PVar 1 "row")
    expectPass code $ Satisfiable $ Exists 1 "row" (EType TStr) $
      bnot $ RowEnforced "tokens" "ks" (PVar 1 "row")
    expectPass code $ Valid $ Success ==> (Forall 1 "row" (EType TStr) $
      RowRead "tokens" (PVar 1 "row") ==> RowEnforced "tokens" "ks" (PVar 1 "row"))
    expectPass code $ Valid $ Success ==> RowEnforced "tokens" "ks" (PVar 1 "acct")

  describe "enforce-keyset.row-level.read.syntax" $ do
    let code =
          [text|
            (defschema token-row
              name:string
              balance:integer
              ks:keyset)
            (deftable tokens:{token-row})

            (defun test:integer (acct:string)
              (meta "test"
                (property (forall (row:string)
                  (row-enforced "tokens" "ks" row))))
              (with-read tokens acct { "ks" := ks, "balance" := bal }
                (enforce-keyset ks)
                bal))
          |]

    -- TODO: come up with better tests. Right now this just tests that this
    -- parses correctly.
    expectPass code $ Satisfiable Abort

  describe "enforce-keyset.row-level.multiple-keysets" $ do
    let code =
          [text|
            (defschema token-row
              name:string
              balance:integer
              ks1:keyset
              ks2:keyset)
            (deftable tokens:{token-row})

            (defun test:integer (acct:string)
              (with-read tokens acct { "ks1" := ks, "balance" := bal }
                (enforce-keyset ks)
                bal))
          |]
    expectPass code $ Valid $ Forall 1 "row" (EType TStr) $
      RowRead "tokens" (PVar 1 "row") ==> RowEnforced "tokens" "ks1" (PVar 1 "row")
    -- Using the other keyset:
    expectFail code $ Valid $ Forall 1 "row" (EType TStr) $
      RowRead "tokens" (PVar 1 "row") ==> RowEnforced "tokens" "ks2" (PVar 1 "row")

  describe "enforce-keyset.row-level.write" $ do
    let code =
          [text|
            (defschema token-row
              name:string
              balance:integer
              ks:keyset)
            (deftable tokens:{token-row})

            (defun test:integer (acct:string)
              (with-read tokens acct { "ks" := ks, "balance" := bal }
                (let ((new-bal (+ bal 1)))
                  (update tokens acct {"balance": new-bal})
                  (enforce-keyset ks)
                  new-bal)))
          |]
    expectPass code $ Satisfiable Abort
    expectPass code $ Satisfiable Success
    expectPass code $ Valid $ Success ==>
      Exists 1 "row" (EType TStr) (RowWrite "tokens" (PVar 1 "row"))
    expectPass code $ Valid $ Success ==>
      Exists 1 "row" (EType TStr)
        (PIntegerComparison Eq (RowWriteCount "tokens" (PVar 1 "row")) 1)
    expectPass code $ Valid $ Success ==>
      Exists 1 "row" (EType TStr) (RowRead "tokens" (PVar 1 "row"))
    expectPass code $ Valid $ Success ==>
      Exists 1 "row" (EType TStr)
        (PIntegerComparison Eq (RowReadCount "tokens" (PVar 1 "row")) 1)
    expectPass code $ Valid $ Success ==>
      Exists 1 "row" (EType TStr) (RowEnforced "tokens" "ks" (PVar 1 "row"))
    expectPass code $ Satisfiable $ Exists 1 "row" (EType TStr) $
      bnot $ RowEnforced "tokens" "ks" (PVar 1 "row")
    expectPass code $ Valid $ Forall 1 "row" (EType TStr) $
      RowRead "tokens" (PVar 1 "row") ==> RowEnforced "tokens" "ks" (PVar 1 "row")
    expectPass code $ Valid $ Forall 1 "row" (EType TStr) $
      RowWrite "tokens" (PVar 1 "row") ==> RowEnforced "tokens" "ks" (PVar 1 "row")
    expectPass code $ Valid $ RowWrite "tokens" (PVar 1 "acct")
                          ==> RowEnforced "tokens" "ks" (PVar 1 "acct")

  describe "enforce-keyset.row-level.write-count" $ do
    let code =
          [text|
            (defschema token-row balance:integer)
            (deftable tokens:{token-row})

            (defun test:string ()
              (write tokens 'joel { 'balance: 10 })
              (write tokens 'joel { 'balance: 100 }))
          |]
    expectPass code $ Valid $
      PIntegerComparison Eq (RowWriteCount "tokens" (PLit "joel")) 2
    expectPass code $ Valid $ PNot $
      PIntegerComparison Eq (RowWriteCount "tokens" (PLit "joel")) 1
    expectPass code $ Valid $ PNot $
      PIntegerComparison Eq (RowWriteCount "tokens" (PLit "joel")) 3
    expectPass code $ Valid $
      PIntegerComparison Eq (RowReadCount "tokens" (PLit "joel")) 0

  describe "enforce-keyset.row-level.write.invalidation" $ do
    let code =
          [text|
            (defschema token-row
              name:string
              balance:integer
              ks:keyset)
            (deftable tokens:{token-row})

            (defun test:bool (acct:string user-controlled:keyset)
              ;; Overwrite existing keyset:
              (update tokens acct {"ks": user-controlled})
              ;; Then standard row-level keyset enforcement occurs:
              (with-read tokens acct { "ks" := ks, "balance" := bal }
                (let ((new-bal (+ bal 1)))
                  (update tokens acct {"balance": new-bal})
                  (enforce-keyset ks)
                  new-bal)))
          |]
    -- When a user overwrites an existing keyset and then enforces *that* new
    -- keyset, we don't consider the row to have been enforced due to
    -- invalidation:
    --
    expectFail code $ Valid $ Forall 1 "row" (EType TStr) $
      RowRead "tokens" (PVar 1 "row") ==> RowEnforced "tokens" "ks" (PVar 1 "row")
    expectFail code $ Valid $ Forall 1 "row" (EType TStr) $
      RowWrite "tokens" (PVar 1 "row") ==> RowEnforced "tokens" "ks" (PVar 1 "row")

  describe "table-read.multiple-read" $
    let code =
          [text|
            (defschema token-row
              name:string
              balance:integer)
            (deftable tokens:{token-row})

            (defun test:bool ()
              (insert tokens "stu" {"balance": 5, "name": "stu"})
              (let ((stu-name    (at 'name (read tokens "stu")))
                    (stu-balance (at 'balance (read tokens "stu"))))
                (enforce (= stu-name "stu") "name is stu")
                (enforce (= stu-balance 5) "balance is 5")))
          |]
    in expectPass code $ Valid Success

  describe "table-read.one-read" $
    let code =
          [text|
            (defschema token-row
              name:string
              balance:integer)
            (deftable tokens:{token-row})

            (defun test:bool ()
              (insert tokens "stu" {"balance": 5, "name": "stu"})
              (let ((stu (read tokens "stu")))
                (enforce (= (at 'name stu) "stu") "name is stu")
                (enforce (= (at 'balance stu) 5) "balance is 5")
                )
              )
          |]
    in expectPass code $ Valid $ bnot Abort

  describe "at.dynamic-key" $ do
    let code =
          [text|
            (defschema token-row
              name:string
              balance:integer)

            (defun test:object{token-row} ()
              (let* ((stu:object{token-row} {"balance": 5, "name": "stu"})
                     (k-start "bal")
                     (k-end "ance")
                     (val:integer (at (+ k-start k-end) stu)))
                (enforce (= val 5) "balance is 5")
                stu
                )
              )
          |]
    expectPass code $ Valid Success

    let schema = Schema $
          Map.fromList [("name", EType TStr), ("balance", EType TInt)]
        ety    = EType TStr
    expectPass code $ Valid $ PStringComparison Eq
      (PAt schema (PLit "name") Result ety)
      (PLit "stu" :: Prop String)

  describe "at.object-in-object" $
    let code =
          [text|
            (defschema inner   name:string)
            (defschema wrapper wrapped:object{inner})

            (defun test:object{inner} ()
              (let ((obj:object{wrapper} {"wrapped": {"name": "pact"}}))
                (at "wrapped" obj)))
          |]
    in expectPass code $ Valid $ bnot Abort

  describe "table-read" $ do
    let code =
          [text|
            (defschema token-row balance:integer)
            (deftable tokens:{token-row})

            (defun test:integer ()
              (with-read tokens "stu" {"balance" := bal}
                bal))
          |]
    expectPass code $ Valid $ TableRead "tokens"
    expectPass code $ Valid $ bnot $ TableRead "other"

  describe "table-write.insert" $ do
    let code =
          [text|
            (defschema token-row balance:integer)
            (deftable tokens:{token-row})

            (defun test:string ()
              (insert tokens "stu" {"balance": 5}))
          |]
    expectPass code $ Valid $ TableWrite "tokens"
    expectPass code $ Valid $ bnot $ TableWrite "other"

  describe "table-write.update" $ do
    let code =
          [text|
            (defschema token-row balance:integer)
            (deftable tokens:{token-row})

            (defun test:string ()
              (update tokens "stu" {"balance": 5}))
          |]
    expectPass code $ Valid $ TableWrite "tokens"

  describe "table-write.write" $ do
    let code =
          [text|
            (defschema token-row balance:integer)
            (deftable tokens:{token-row})

            (defun test:string ()
              (write tokens "stu" {"balance": 5}))
          |]
    expectPass code $ Valid $ TableWrite "tokens"

  describe "table-write.conditional" $ do
    let code =
          [text|
            (defschema token-row balance:integer)
            (deftable tokens:{token-row})

            (defun test:string (x:bool)
              (if x
                (insert tokens "stu" {"balance": 5})
                "didn't write"))
          |]
    expectPass code $ Satisfiable $ TableWrite "tokens"
    expectPass code $ Satisfiable $ bnot $ TableWrite "tokens"
    expectPass code $ Valid $ bnot $ TableWrite "other"

  describe "table-write.conditional" $ do
    let code =
          [text|
            (defschema token-row balance:integer)
            (deftable tokens:{token-row})

            (defun test:string (x:bool)
              ;; returns bool:
              (enforce x "x must be true")
              ;; returns string:
              (if x
                "didn't write"
                (insert tokens "stu" {"balance": 5})))
          |]
    expectPass code $ Valid $ Success ==> bnot (TableWrite "tokens")

  describe "conserves-mass.integer" $ do
    let code =
          [text|
            (defun test:string (from:string to:string amount:integer)
              "Transfer money between accounts"
              (let ((from-bal (at 'balance (read accounts from)))
                    (to-bal   (at 'balance (read accounts to))))
                (enforce (> amount 0)         "Non-positive amount")
                (enforce (>= from-bal amount) "Insufficient Funds")
                (enforce (!= from to)         "Sender is the recipient")
                (update accounts from { "balance": (- from-bal amount) })
                (update accounts to   { "balance": (+ to-bal amount) })))
          |]

    expectPass code $ Valid $ Success ==> intConserves "accounts" "balance"

  describe "conserves-mass.integer.without-uniqueness" $ do
    let code =
          [text|
            (defun test:string (from:string to:string amount:integer)
              "Transfer money between accounts"
              (let ((from-bal (at 'balance (read accounts from)))
                    (to-bal   (at 'balance (read accounts to))))
                (enforce (> amount 0)         "Non-positive amount")
                (enforce (>= from-bal amount) "Insufficient Funds")
                ;; << NOTE: no (!= from to) here. >>
                (update accounts from { "balance": (- from-bal amount) })
                (update accounts to   { "balance": (+ to-bal amount) })))
          |]

    expectPass code $ Satisfiable $ Success &&& intConserves "accounts" "balance"
    expectPass code $ Satisfiable $ Success &&& bnot (intConserves "accounts" "balance")

  describe "conserves-mass.decimal" $ do
    let code =
          [text|
            (defschema account2
              (meta "accounts schema"
                (invariant (>= balance 0.0)))
              balance:decimal)
            (deftable accounts2:{account2})

            (defun test:string (from:string to:string amount:decimal)
              (let ((from-bal (at 'balance (read accounts2 from)))
                    (to-bal   (at 'balance (read accounts2 to))))
                (enforce (> amount 0.0)       "Non-positive amount")
                (enforce (>= from-bal amount) "Insufficient Funds")
                (enforce (!= from to)         "Sender is the recipient")
                (update accounts2 from { "balance": (- from-bal amount) })
                (update accounts2 to   { "balance": (+ to-bal amount) })))
          |]

    expectVerified code
    expectPass code $ Valid $ Success ==> decConserves "accounts2" "balance"

  describe "conserves-mass.decimal.failing-invariant" $ do
    let code =
          [text|
            (defschema account
              (meta "accounts schema"
                (invariant (>= balance 0.0)))
              balance:decimal)
            (deftable accounts:{account})

            (defun test:string (from:string to:string amount:decimal)
              (let ((from-bal (at 'balance (read accounts from)))
                    (to-bal   (at 'balance (read accounts to))))
                ; (enforce (> amount 0.0)       "Non-positive amount")
                (enforce (>= from-bal amount) "Insufficient Funds")
                (enforce (!= from to)         "Sender is the recipient")
                (update accounts from { "balance": (- from-bal amount) })
                (update accounts to   { "balance": (+ to-bal amount) })))
          |]

    eModuleData <- runIO $ compile $ wrapNoTable code
    case eModuleData of
      Left err -> it "failed to compile" $ expectationFailure (show err)
      Right moduleData -> do
        results <- runIO $
          verifyModule (HM.fromList [("test", moduleData)]) moduleData
        case results of
          ModuleParseFailures failures -> it "unexpectedly failed to parse" $
            expectationFailure $ show failures
          ModuleCheckFailure (CheckFailure _parsed failure) ->
            it "unexpectedly failed to check" $ expectationFailure $
              case failure of
                SmtFailure (Invalid model) -> T.unpack $ showModel model
                _                          -> show failure
          ModuleChecks propResults invariantResults -> do
            it "should have no prop results" $
              propResults `shouldBe` HM.singleton "test" []

            [CheckFailure _ (SmtFailure (Invalid model))] <- pure $
              invariantResults ^.. ix "test" . ix "accounts" . ix 0 . _Left
            let (Model (ModelTags args _ _ writes _ _) ksProvs) = model

            it "should have a negative amount" $ do
              Just (Located _ (_, (_, AVal _prov amount))) <- pure $
                find (\(Located _ (nm, _)) -> nm == "amount") $ args ^.. traverse
              (SBV amount :: SBV Decimal) `shouldSatisfy` (`isConcretely` (< 0))

            let negativeWrite (Object m) =
                  let (_bal, AVal _ sval) = m Map.! "balance"
                  in (SBV sval :: SBV Decimal) `isConcretely` (< 0)
            balanceWrite <- pure $ find negativeWrite
              $ writes ^.. traverse . located . _2

            it "should have a negative write" $
              balanceWrite `shouldSatisfy` isJust

            it "should have no keyset provenance" $ do
              ksProvs `shouldBe` Map.empty

  describe "cell-delta.integer" $ do
    let code =
          [text|
            (defun test:string ()
              (meta ""
                (properties [
                  (not (exists (row:string) (= (cell-delta 'accounts 'balance row) 2)))
                ]))
              (with-read accounts "bob" { "balance" := old-bob }
                (update accounts "bob" { "balance": (+ old-bob 2) })

                ; This overwrites the previous value:
                (update accounts "bob" { "balance": (+ old-bob 3) })
                ))
          |]

    expectVerified code

    expectPass code $ Valid $ bnot $ Exists 1 "row" (EType TStr) $
      PIntegerComparison Eq (IntCellDelta "accounts" "balance" (PVar 1 "row")) 2

    expectPass code $ Valid $ Forall 1 "row" (EType TStr) $
      PStringComparison Neq (PVar 1 "row" :: Prop String) (PLit "bob") ==>
        PIntegerComparison Eq (IntCellDelta "accounts" "balance" (PVar 1 "row")) 0

    expectPass code $ Valid $ Forall 1 "row" (EType TStr) $
      PStringComparison Eq (PVar 1 "row" :: Prop String) (PLit "bob") ==>
        PIntegerComparison Eq (IntCellDelta "accounts" "balance" (PVar 1 "row")) 3

    expectPass code $ Valid $ Exists 1 "row" (EType TStr) $
      PIntegerComparison Eq (IntCellDelta "accounts" "balance" (PVar 1 "row")) 3

    expectPass code $ Valid $
      PIntegerComparison Eq (IntCellDelta "accounts" "balance" (PLit "bob")) 3

  describe "with-read" $ do
    let code =
          [text|
            (defun test:bool (acct:string)
              (update accounts acct { "balance": 10 })
              (with-read accounts acct { "balance" := bal }
                (enforce (= bal 10) "Read after write failed")))
          |]

    expectPass code $ Valid Success

  describe "with-read.nested" $ do
    let code =
          [text|
            (defun test:bool (acct:string)
              (update accounts acct { "balance": 0 })
              (with-read accounts acct { "balance" := bal }
                (update accounts acct { "balance": 10 })
                (with-read accounts acct { "balance" := bal }
                  (enforce (= bal 10) "Shadowing failed"))))
          |]

    expectPass code $ Valid Success

  describe "with-read.overlapping-names" $ do
    let code =
          [text|
            (defschema owner "Pet owner" cats:integer dogs:integer)
            (deftable owners:{owner} "Table of pet owners")

            (defun test:integer ()
              (let ((o "bob")
                    (cats 2)
                    (dogs 3))
                (insert owners o {"dogs": dogs, "cats": cats})
                (with-read owners o { "cats" := num, "dogs" := num }
                  (enforce (= num cats) "First binding wasn't used")
                  num)))
          |]

    expectPass code $ Valid Success

  describe "bind.from-read" $ do
    let code =
          [text|
            (defun test:integer ()
              (update accounts "bob" { "balance": 10 })
              (let ((obj:object{account} (read accounts "bob")))
                (bind obj { "balance" := bal }
                  (enforce (= bal 10) "Bind failed")
                  bal)))
          |]

    expectPass code $ Valid Success

  describe "bind.from-literal" $ do
    let code =
          [text|
            (defun test:integer ()
              (let ((acct:object{account} { "balance": 10 }))
                (bind acct { "balance" := bal }
                  (enforce (= bal 10) "Bind failed")
                  bal)))
          |]

    expectPass code $ Valid Success

  describe "let" $ do
    describe "sanity" $ do
      describe "1" $
        let code =
              [text|
                (defun test:bool (x:integer)
                  (let ((y x)
                        (z (+ 10 x)))
                    (enforce (> z y) "z <= y")
                    true))
              |]
        in expectPass code $ Valid $ bnot Abort

      describe "2" $
        let code =
              [text|
                (defun test:bool (x:integer)
                  (let ((y x)
                        (z (+ 10 x)))
                    (enforce (< z y) "z >= y")
                    true))
              |]
        in expectPass code $ Valid Abort

    describe "let*.sanity" $
        let code =
              [text|
                (defun test:bool (x:integer)
                  (let* ((x 2)
                         (y (* x 10)))
                   (enforce (= 22 (+ x y)) "x + y != 22")))
              |]
        in expectPass code $ Valid $ bnot Abort

    describe "nested" $
        let code =
              [text|
                (defun test:bool (x:integer)
                  (let ((x (let ((y 2)) y))
                        (y (let ((x 3)) x)))
                   (let ((z (let ((w 1)) (+ (+ x y) w))))
                     (enforce (= 6 z) "2 + 3 + 1 != 6"))))
              |]
        in expectPass code $ Valid $ bnot Abort

  describe "time" $
    let code =
          [text|
            (defun test:bool ()
              (let ((startTime:time (time "2016-07-22T12:00:00Z")))
                (enforce
                  (= (add-time startTime (days 1))
                     (time "2016-07-23T12:00:00Z"))
                  "one day later")
                (enforce
                  (= (add-time startTime (hours 1))
                     (time "2016-07-22T13:00:00Z"))
                  "one hour later")
                (enforce
                  (= (add-time startTime (minutes 1))
                     (time "2016-07-22T12:01:00Z"))
                  "one minute later")

                (enforce
                  (= (add-time (time "2016-07-22T12:00:00Z") (days 1.5))
                     (time "2016-07-24T00:00:00Z"))
                  "1.5 days later")
                (enforce
                  (= (add-time (time "2016-07-22T12:00:00Z") (hours 1.5))
                     (time "2016-07-22T13:30:00Z"))
                  "1.5 hours later")
                (enforce
                  (= (add-time (time "2016-07-22T12:00:00Z") (minutes 1.5))
                     (time "2016-07-22T12:01:30Z"))
                  "1.5 minutes later")
                (enforce
                  (= (add-time (time "2016-07-23T13:30:45Z") 0.001002)
                     (parse-time "%Y-%m-%d %H:%M:%S.%v" "2016-07-23 13:30:45.001002"))
                  "0.001002 seconds later")

                (enforce
                  (= (add-time (time "2016-07-23T13:30:45Z") 0.0010023)
                     (parse-time "%Y-%m-%d %H:%M:%S.%v" "2016-07-23 13:30:45.001002"))
                  "0.0010023 s = 0.001002 s")

                ; Pact rounds tenths of milliseconds using the banker's method
                ; (same as its treatment of decimals). ie it rounds to the
                ; nearest even.
                (enforce
                  (= (add-time (time "2016-07-23T13:30:45Z") 0.0010025)
                     (parse-time "%Y-%m-%d %H:%M:%S.%v" "2016-07-23 13:30:45.001002"))
                  "0.0010025 s = 0.001002 s")
                (enforce
                  (= (add-time (time "2016-07-23T13:30:45Z") 0.0010035)
                     (parse-time "%Y-%m-%d %H:%M:%S.%v" "2016-07-23 13:30:45.001004"))
                  "0.0010035 s = 0.001004 s")
              ))
          |]
    in expectPass code $ Valid $ bnot Abort

  describe "arith" $
    let code =
          [text|
            (defun test:bool ()
              (let ((xI:integer 1)
                    (yI:integer 2)
                    (xD:decimal 1.5)
                    (yD:decimal 2.5))

                ; int -> int -> int
                (enforce (= (+ xI yI) 3) "")
                (enforce (= (- xI yI) -1) "")
                (enforce (= (* xI yI) 2) "")
                (enforce (= (/ xI yI) 0) "")

                ; dec -> dec -> dec
                ; disabled due to pact typechecking limitations
                (enforce (= (+ xD yD) 4.0) "")
                (enforce (= (- xD yD) -1.0) "")
                (enforce (= (* xD yD) 3.75) "")
                (enforce (= (/ xD yD) 0.6) "")

                ; int -> dec -> dec
                (enforce (= (+ xI yD) 3.5) "")
                (enforce (= (- xI yD) -1.5) "")
                (enforce (= (* xI yD) 2.5) "")
                (enforce (= (/ xI yD) 0.4) "")

                ; dec -> int -> dec
                (enforce (= (+ xD yI) 3.5) "")
                (enforce (= (- xD yI) -0.5) "")
                (enforce (= (* xD yI) 3.0) "")
                (enforce (= (/ xD yI) 0.75) "")

                (enforce (= (mod 3 2) 1) "")
                (enforce (= (mod 4 2) 0) "")
                (enforce (= (mod 2983479238473 2) 1) "")
                (enforce (= (mod 2983479238472 2) 0) "")

                (enforce (= (- 3) -3) "")
                (enforce (= (abs -3) 3) "")
                (enforce (= (abs 0) 0) "")
                (enforce (= (abs 3) 3) "")

                (enforce (= (floor 1.5) 1) "")
                (enforce (= (round 1.5) 2) "")
                (enforce (= (ceiling 1.5) 2) "")

                ; banker's rounding
                (enforce (= (round 1.5) 2) "")
                (enforce (= (round 2.5) 2) "")
                (enforce (= (round 3.5) 4) "")
                (enforce (= (round 4.5) 4) "")

                (enforce (= (round 1.50000000001) 2) "")
                (enforce (= (round 1.49999999999) 1) "")

                (enforce (= (floor 1.6) 1) "")
                (enforce (= (round 1.6) 2) "")
                (enforce (= (ceiling 1.6) 2) "")

                (enforce (= (floor 1.4) 1) "")
                (enforce (= (round 1.4) 1) "")
                (enforce (= (ceiling 1.4) 2) "")

                (enforce (= (floor -1.5) -2) "")
                (enforce (= (round -1.5) -2) "")
                (enforce (= (ceiling -1.5) -1) "")

                ; banker's rounding
                (enforce (= (round -1.5) -2) "")
                (enforce (= (round -2.5) -2) "")
                (enforce (= (round -3.5) -4) "")
                (enforce (= (round -4.5) -4) "")

                (enforce (= (round -1.50000000001) -2) "")
                (enforce (= (round -1.49999999999) -1) "")

                (enforce (= (floor -1.6) -2) "")
                (enforce (= (round -1.6) -2) "")
                (enforce (= (ceiling -1.6) -1) "")

                (enforce (= (floor -1.4) -2) "")
                (enforce (= (round -1.4) -1) "")
                (enforce (= (ceiling -1.4) -1) "")

                (enforce (= (floor 0.0) 0) "")
                (enforce (= (round 0.0) 0) "")
                (enforce (= (ceiling 0.0) 0) "")

                (enforce (= (floor 1.0) 1) "")
                (enforce (= (round 1.0) 1) "")
                (enforce (= (ceiling 1.0) 1) "")

                (enforce (= (floor 1.99999) 1) "")
                (enforce (= (round 1.99999) 2) "")
                (enforce (= (ceiling 1.99999) 2) "")

                (enforce (= (floor 100.15234 2) 100.15) "")
                (enforce (= (round 100.15234 2) 100.15) "")
                (enforce (= (ceiling 100.15234 2) 100.16) "")

                (enforce (= (floor -100.15234 2) -100.16) "")
                (enforce (= (round -100.15234 2) -100.15) "")
                (enforce (= (ceiling -100.15234 2) -100.15) "")
              ))
          |]
    in expectPass code $ Valid $ bnot Abort

  describe "schema-invariants" $ do
    let code =
          [text|
            (defschema ints-row
              (meta "doc"
                (invariants
                  [(> pos 0)
                   (< neg 0)]))
              pos:integer
              neg:integer)
            (deftable ints:{ints-row} "Table of positive and negative integers")

            (defun test:bool ()
              (with-read ints "any index" { "pos" := pos, "neg" := neg }
                (enforce (> pos 0) "is not positive")
                (enforce (< neg 0) "is not negative")
                ))
          |]

    expectVerified code
    expectPass code $ Valid Success

  describe "schema-invariants.not-equals" $ do
    let code =
          [text|
            (defschema ints-row
              (meta "doc"
                (invariant (!= nonzero 0)))
              nonzero:integer)
            (deftable ints:{ints-row})

            (defun test:bool ()
              (with-read ints "any index" { "nonzero" := nz }
                (enforce (or (> nz 0) (< nz 0)) "is zero")))
          |]

    expectVerified code
    expectPass code $ Valid Success

  describe "schema-invariants.equals" $ do
    let code =
          [text|
            (defschema ints-row
              (meta "doc"
                (invariant (= zero 0)))
              zero:integer)
            (deftable ints:{ints-row})

            (defun test:bool ()
              (with-read ints "any index" { "zero" := z }
                (enforce (= z 0) "is not zero")))
          |]

    expectVerified code
    expectPass code $ Valid Success

  describe "format-time / parse-time" $ do
    let code =
          [text|
            (defun test:bool ()
              (let* ((time1in  "2016-09-12")
                     (time1    (parse-time "%F" time1in))
                     (time1out (format-time "%F" time1))
                     (time2in  "2016-07-22T11:26:35Z")
                     (time2    (time time2in))
                     (time2out (format-time "%Y-%m-%dT%H:%M:%SZ" time2)))
                (enforce (= time1in time1out))
                (enforce (= time2in time2out)))

                (enforce
                  (= (format-time "%Y-%m-%dT%H:%M:%S%N" (time "2016-07-23T13:30:45Z"))
                     "2016-07-23T13:30:45+00:00"))
                (enforce
                  (= (format-time "%a, %_d %b %Y %H:%M:%S %Z" (time "2016-07-23T13:30:45Z"))
                     "Sat, 23 Jul 2016 13:30:45 UTC"))
                (enforce
                  (= (format-time "%Y-%m-%d %H:%M:%S.%v" (add-time (time "2016-07-23T13:30:45Z") 0.001002))
                     "2016-07-23 13:30:45.001002"))
                     )
          |]
    expectPass code $ Valid Success

  describe "format" $ do
    let code =
          [text|
            (defun test:bool (str:string)
              (enforce (= (format "{}-{}" ["a" "z"]) "a-z"))
              (enforce (= (format "{}/{}" [11 26]) "11/26"))
              (enforce (= (format "{} or {}" [true false]) "true or false"))

              (enforce (= (format "{}" [str]) str))
            )
          |]
    expectPass code $ Valid Success

  describe "hash" $ do
    let code =
          [text|
            (defun test:bool ()
              (enforce (=
                (hash "hello")
                "e4cfa39a3d37be31c59609e807970799caa68a19bfaa15135f165085e01d41a65ba1e1b146aeb6bd0092b49eac214c103ccfa3a365954bbbe52f74a2b3620c94"))

              (enforce (=
                (hash (- 2 1))
                "1ced8f5be2db23a6513eba4d819c73806424748a7bc6fa0d792cc1c7d1775a9778e894aa91413f6eb79ad5ae2f871eafcc78797e4c82af6d1cbfb1a294a10d10"))

              (enforce (=
                (hash (or true false))
                "5c07e85b3afb949077f2fa42181bb0498f5945f2086d37df5676ebf424ec137d0c21292c943098e22914cdca350e9140d185ca1b2b2bf0522acfcdde09b395dd"))

              (enforce (=
                (hash (and true false))
                "625ad9c6965af1a145e3c7514065eab913702c615a8fc9f4699767684f9e97e65dd50f715eae7fdbceee39a03cecf29d5f6a7e79e6a802244b65f6f915283491"))


              ; TODO:
              ; (enforce (=
              ;   (hash 3.14)
              ;   "dee8179a1755a745174f334ddc81ade0cf3e2d0bdfd1170cc42c1a1d1d0b16f9bfab86592e9ad31123ce9d470f6aa9388cc2a4f9cda1eb7328ae0a7e26cd450e"))

              ; TODO:
              ; (enforce (=
              ;   (hash { 'foo: 1 })
              ;   "61d3c8775e151b4582ca7f9a885a9b2195d5aa6acc58ddca61a504e9986bb8c06eeb37af722ad848f9009053b6379677bf111e25a680ab41a209c4d56ff1e183"))
            )
          |]
    expectPass code $ Valid Success

  describe "enforce-keyset.row-level.read" $ do
    let code =
          [text|
            (defschema central-bank-schema
              (meta "central bank"
                (invariants
                  [(= 1000000 (+ reserve circulation))
                   (>= reserve 0)
                   (>= circulation 0)
                  ]))
              reserve:integer
              circulation:integer)
            (deftable central-bank-table:{central-bank-schema})

            (defun test (amt:integer)
              "Issue some amount of currency"

              (let*
                ((before (read central-bank-table "singleton"))
                 (new-reserve     (- (at 'reserve before)     amt))
                 (new-circulation (+ (at 'circulation before) amt))
                )

                (enforce (> amt 0) "")
                (enforce (>= new-reserve 0) "")

                (update central-bank-table "singleton" {
                  'reserve: new-reserve,
                  'circulation: new-circulation
                })))
          |]

    expectVerified code
    expectPass code $ Satisfiable Abort
    expectPass code $ Satisfiable Success

  describe "prenex conversion" $ do
    -- These test a somewhat irrelevant implementation detail -- the specific
    -- unique id, which is not ideal, but will do for now.
    let a0       = PVar 1 "a"
        a1       = PVar 2 "a"
        -- b        = PVar 1 "b"
        ty       = EType TStr
        intTy    = EType TInt
        allA0    = Forall 1 "a"
        allA1    = Forall 2 "a"
        existsA0 = Exists 1 "a"
        existsA1 = Exists 2 "a"

    it "lifts all over not (becomes exists)" $
      prenexConvert (PNot (allA0 ty a0))
      `shouldBe`
      existsA0 ty (PNot a0)

    it "lifts exists over not (becomes all)" $
      prenexConvert (PNot (existsA0 ty a0))
      `shouldBe`
      allA0 ty (PNot a0)

    it "lifts all over or" $
      prenexConvert (POr (allA0 ty a0) (allA1 ty a1))
      `shouldBe`
      allA0 ty (allA1 ty (POr a0 a1))

    it "lifts all over and" $
      prenexConvert (PAnd (allA0 ty a0) (allA1 ty a1))
      `shouldBe`
      allA0 ty (allA1 ty (PAnd a0 a1))

    it "lifts exists over or" $
      prenexConvert (POr (existsA0 ty a0) (existsA1 ty a1))
      `shouldBe`
      existsA0 ty (existsA1 ty (POr a0 a1))

    it "lifts exists over and" $
      prenexConvert (PAnd (existsA0 ty a0) (existsA1 ty a1))
      `shouldBe`
      existsA0 ty (existsA1 ty (PAnd a0 a1))

    it "lifts forall string" $
      prenexConvert (PAnd (PLit True) (allA0 intTy (PIntegerComparison Gte a0 a0)))
      `shouldBe`
      allA0 intTy (PAnd (PLit True) (PIntegerComparison Gte a0 a0))

  describe "prop parse / typecheck" $ do
    let textToProp'
          :: Map Text VarId
          -> Map VarId EType
          -> TableEnv
          -> Type a
          -> Text
          -> Either String (Prop a)
        textToProp' env1 env2 tableEnv ty t = case parseExprs t of
          Right [exp'] ->
            expToProp tableEnv (VarId (Map.size env1)) env1 env2 ty exp'
          Left err -> Left err
          _        -> Left "Error: unexpected result from parseExprs"

        textToProp :: Type a -> Text -> Either String (Prop a)
        textToProp = textToProp'
          (Map.singleton "result" 0)
          (Map.singleton 0 (EType TAny))
          (TableMap mempty)

        inferProp'
          :: Map Text VarId
          -> Map VarId EType
          -> TableEnv
          -> Text
          -> Either String EProp
        inferProp' env1 env2 tableEnv t = case parseExprs t of
          Right [exp'] ->
            inferProp tableEnv (VarId (Map.size env1)) env1 env2 exp'
          Left err -> Left err
          _        -> Left "Error: unexpected result from parseExprs"

        inferProp'' :: Text -> Either String EProp
        inferProp'' = inferProp'
          (Map.singleton "result" 0)
          (Map.singleton 0 (EType TAny))
          (TableMap mempty)

        textToPropTableEnv :: TableEnv -> Type a -> Text -> Either String (Prop a)
        textToPropTableEnv tableEnv = textToProp'
          (Map.singleton "result" 0)
          (Map.singleton 0 (EType TAny))
          tableEnv

        singletonTableEnv :: TableName -> ColumnName -> EType -> TableEnv
        singletonTableEnv a b ty = TableMap $ Map.singleton a $
            ColumnMap $ Map.singleton b ty


    it "infers column-delta" $ do
      let tableEnv = singletonTableEnv "a" "b" (EType TInt)
      textToPropTableEnv tableEnv TBool "(> (column-delta 'a 'b) 0)"
        `shouldBe`
        Right (PIntegerComparison Gt (IntColumnDelta "a" "b") 0)

      let tableEnv' = singletonTableEnv "a" "b" (EType TDecimal)
      textToPropTableEnv tableEnv' TBool "(> (column-delta 'a 'b) 0.0)"
        `shouldBe`
        Right (PDecimalComparison Gt (DecColumnDelta "a" "b") 0)

      textToPropTableEnv tableEnv' TBool "(> (column-delta \"a\" \"b\") 0.0)"
        `shouldBe`
        Right (PDecimalComparison Gt (DecColumnDelta "a" "b") 0)

    it "checks +" $ do
      textToProp TStr "(+ \"a\" \"b\")"
        `shouldBe`
        Right (PStrConcat (PLit "a") (PLit "b"))

      textToProp TInt "(+ 0 1)"
        `shouldBe`
        Right (PIntArithOp Add 0 1)

      textToProp TDecimal "(+ 0.0 1.0)"
        `shouldBe`
        Right (PDecArithOp Add (PLit 0) (PLit 1))

      textToProp TDecimal "(+ 0 1)"
        `shouldBe`
        Left "in (+ 0 1), expected decimal, found (+ 0 1)"

    it "infers prop objects" $ do
      let pairSchema = Schema $
            Map.fromList [("x", EType TInt), ("y", EType TInt)]
          ety = EType TInt
          litPair = PLiteralObject $ Map.fromList
            [ ("x", EProp TInt (PLit 0))
            , ("y", EProp TInt (PLit 1))
            ]

          nestedObj = PLiteralObject $
            Map.singleton "foo" (EObjectProp pairSchema litPair)

          nestedSchema = Schema $
            Map.singleton "foo" (EObjectTy pairSchema)

      inferProp'' "{ 'x: 0, 'y: 1 }"
        `shouldBe`
        Right (EObjectProp pairSchema litPair)

      inferProp'' "(at 'x { 'x: 0, 'y: 1 })"
        `shouldBe`
        Right (EProp TInt (PAt pairSchema (PLit "x") litPair ety))

      inferProp'' "{ 'foo: { 'x: 0, 'y: 1 } }"
        `shouldBe`
        Right (EObjectProp nestedSchema nestedObj)

    it "infers forall / exists" $ do
      inferProp'' "(forall (x:string y:string) (= x y))"
        `shouldBe`
        Right
          (EProp TBool
            (Forall (VarId 1) "x" (EType TStr)
              (Forall (VarId 2) "y" (EType TStr)
                (PStringComparison Eq
                  (PVar (VarId 1) "x")
                  (PVar (VarId 2) "y")))))

      let tableEnv = singletonTableEnv "accounts" "balance" $ EType TInt
      textToPropTableEnv
        tableEnv
        TBool
        "(not (exists (row:string) (= (cell-delta 'accounts 'balance row) 2)))"
        `shouldBe`
        Right (PNot
          (Exists (VarId 1) "row" (EType TStr)
            (PIntegerComparison Eq
              (IntCellDelta "accounts" "balance" (PVar (VarId 1) "row"))
              2)))

    it "parses row-enforced / vars" $ do
      let env1 = Map.singleton "from" (VarId 1)
          env2 = Map.singleton (VarId 1) (EType TStr)
          tableEnv = singletonTableEnv "accounts" "ks" $ EType TKeySet
      textToProp' env1 env2 tableEnv TBool "(row-enforced 'accounts 'ks from)"
      `shouldBe`
      Right (RowEnforced (TableNameLit "accounts") (ColumnNameLit "ks") (PVar (VarId 1) "from"))

    it "parses column properties" $
      let tableEnv = singletonTableEnv "accounts" "balance" $ EType TInt
      in textToPropTableEnv tableEnv TBool "(= (column-delta 'accounts 'balance) 0)"
           `shouldBe`
           Right (PIntegerComparison Eq (IntColumnDelta "accounts" "balance") 0)

    it "parses (when (not (authorized-by 'accounts-admin-keyset)) abort)" $
      let tableEnv = singletonTableEnv "accounts" "accounts-admin-keyset" $ EType TKeySet
      in textToPropTableEnv tableEnv TBool "(when (not (authorized-by 'accounts-admin-keyset)) abort)"
         `shouldBe`
         Right (PLogical OrOp
           [ PLogical NotOp [
               PLogical NotOp [KsNameAuthorized "accounts-admin-keyset"]
             ]
           , Abort
           ])

    it "handles special identifiers" $ do
      -- convert to prop in the environment holding only bindings for `result`
      let textToProp'' ty = textToProp'
            (Map.singleton "result" 0)
            (Map.singleton 0 (EType ty))
            (TableMap mempty)
            ty

      textToProp   TBool "abort"   `shouldBe` Right Abort
      textToProp   TBool "success" `shouldBe` Right Success
      inferProp''  "abort"         `shouldBe` Right (EProp TBool Abort)
      inferProp''  "success"       `shouldBe` Right (EProp TBool Success)

      textToProp'' TBool "result"  `shouldBe` Right Result
      textToProp'' TInt  "result"  `shouldBe` Right Result
      textToProp'' TStr  "result"  `shouldBe` Right Result

    it "parses quantified tables" $ do
      inferProp'' "(forall (table:table) (not (table-write table)))"
        `shouldBe`
        Right
          (EProp TBool
            (Forall (VarId 1) "table" QTable
              (PNot (TableWrite "table"))))

    it "parses quantified columns" $ do
      pendingWith "separate parser for props"
      inferProp'' "(forall (column:(column-of table)) (not (column-write table column)))"
        `shouldBe`
        Right
          (EProp TBool
            (Forall (VarId 1) "column" (QColumnOf "table")
              (PNot (ColumnWrite "table" "column"))))

  describe "UserShow (PreProp)" $ do
    it "renders literals how you would expect" $ do
      userShow (PreIntegerLit 1)    `shouldBe` "1"
      userShow (PreStringLit "foo") `shouldBe` "\"foo\""
      userShow (PreDecimalLit 1)    `shouldBe` "1.0"
      -- TODO: test rendering time literals
      -- userShow (PreTimeLit _) `shouldBe` _
      userShow (PreBoolLit True)    `shouldBe` "true"
      userShow (PreBoolLit False)   `shouldBe` "false"

    it "renders quantifiers how you would expect" $ do
      userShow (PreForall 0 "foo" (EType TBool) (PreVar 0 "foo"))
        `shouldBe`
        "(forall (foo:bool) foo)"
      userShow (PreExists 0 "bar" (EType TBool) (PreApp "not" [PreVar 0 "bar"]))
        `shouldBe`
        "(exists (bar:bool) (not bar))"

  describe "table quantification" $ do
    let code =
          [text|
            (defschema simple-schema balance:integer)
            (deftable simple-table:{simple-schema})

            (defschema additional-schema name:string)
            (deftable additional-table:{additional-schema})

            (defun test1:integer ()
              (meta "don't touch a table"
                (properties [
                  (forall (table:table) (not (table-write table)))
                  (forall (table:table) (not (table-read table)))
                ])
              )
              1)

            (defun test2:string ()
              (meta "write a table"
                (properties [
                  (exists (table:table) (table-write table))
                  (forall (table:table) (not (table-read table)))
                ])
              )
              (insert simple-table "joel" { 'balance : 5 }))

            (defun test3:object{simple-schema} ()
              (meta "read a table"
                (properties [
                  (forall (table:table) (not (table-write table)))
                  (exists (table:table) (table-read table))
                ])
              )
              (read simple-table "joel"))

          |]

    expectVerified code

  describe "column quantification" $ do
    let code =
          [text|
            (defschema simple-schema balance:integer)
            (deftable simple-table:{simple-schema})

            (defun test1:integer ()
              (meta "don't touch a column"
                (properties [
                  (forall (column:(column-of simple-table)) (not (column-write column)))
                  (forall (column:(column-of simple-table)) (not (column-read column)))
                ])
              )
              1)

            (defun test2:string ()
              (meta "write a column"
                (properties [
                  (exists (column:(column-of simple-table)) (column-write column))
                  (forall (column:(column-of simple-table)) (not (column-read column)))
                ])
              )
              (insert simple-table "joel" { 'balance : 5 }))

            (defun test3:object{simple-schema} ()
              (meta "read a column"
                (properties [
                  (forall (column:(column-of simple-table)) (not (column-write column)))
                  (exists (column:(column-of simple-table)) (column-read column))
                ])
              )
              (read simple-table "joel"))

          |]

    -- TODO replace this check with expectVerified after 'pending' is removed
    res <- runIO $ runVerification $ wrap code
    it "passes in-code checks" $ do
      pendingWith "separate parser for props"
      res `shouldSatisfy` isNothing

  describe "UserShow" $ do
    it "schema looks okay" $ do
      let schema = Schema $
            Map.fromList [("name", EType TStr), ("balance", EType TInt)]
      userShow schema `shouldBe` "{ balance: integer, name: string }"

  --
  -- TODO(bts): test that execution traces include auth metadata (arg vs row vs
  --            named)
  --

  describe "at-properties verify" $ do
    let code = [text|
          (defschema user
            (meta "user info"
              (invariants
                [(>= (length first) 2)
                 (>= (length last) 2)
                 (=  (length ssn) 9)
                 (>= balance 0)
                ]))
            first:string
            last:string
            ssn:string
            balance:integer
            )

          (defun test:object{user} (first:string last:string ssn:string balance:integer)
            (meta "make a user"
              (properties
                [ (= (at 'first result) first)
                  (= (at 'last result) last)
                  (= (at 'ssn result) ssn)
                  (= (at 'balance result) balance)
                ]))
             { 'first:first, 'last:last, 'ssn:ssn, 'balance:balance })
          |]

    expectVerified code<|MERGE_RESOLUTION|>--- conflicted
+++ resolved
@@ -8,6 +8,7 @@
 module AnalyzeSpec (spec) where
 
 import           Control.Lens                 (at, findOf, ix, (^.), (^..), _Left, _2)
+import           Control.Monad.Except         (runExceptT)
 import           Control.Monad.State.Strict   (runStateT)
 import           Data.Either                  (isLeft)
 import           Data.Foldable                (find)
@@ -94,11 +95,9 @@
     Left tf -> pure $ Just tf
     Right moduleData -> do
       results <- verifyModule (HM.fromList [("test", moduleData)]) moduleData
-<<<<<<< HEAD
       case results of
-        ModuleParseFailures failures -> pure $ Just $ ParseFailures failures
-        ModuleCheckFailure failure   -> pure $ Just $ TestCheckFailure failure
-        ModuleChecks propResults invariantResults -> pure $
+        Left failure -> pure $ Just $ VerificationFailure failure
+        Right (ModuleChecks propResults invariantResults) -> pure $
           case findOf (traverse . traverse) isLeft propResults of
             Just (Left failure) -> Just $ TestCheckFailure failure
             _ -> case findOf (traverse . traverse . traverse) isLeft invariantResults of
@@ -106,14 +105,6 @@
               Just (Left failure) -> Just $ TestCheckFailure failure
               Just (Right _)      -> error "impossible: result of isLeft"
               Nothing             -> Nothing
-=======
-      -- TODO(joel): use `fromLeft` when we're on modern GHC
-      pure $ case results of
-        Left failure   -> Just $ VerificationFailure failure
-        Right results' -> case findOf (traverse . traverse) isLeft results' of
-          Just (Left (_parsed, failure)) -> Just $ TestCheckFailure failure
-          _                              -> Nothing
->>>>>>> 0b8cd102
 
 runCheck :: Text -> Check -> IO (Maybe TestFailure)
 runCheck code check = do
@@ -121,17 +112,11 @@
   case eModuleData of
     Left tf -> pure $ Just tf
     Right moduleData -> do
-      result <- verifyCheck moduleData "test" check
+      result <- runExceptT $ verifyCheck moduleData "test" check
       pure $ case result of
-<<<<<<< HEAD
-        Left parseFailures -> Just $ ParseFailures parseFailures
-        Right (Left cf)    -> Just $ TestCheckFailure cf
-        Right (Right _)    -> Nothing
-=======
-        Left failure               -> Just $ VerificationFailure failure
-        Right (Left (_parsed, cf)) -> Just $ TestCheckFailure cf
-        Right (Right _)            -> Nothing
->>>>>>> 0b8cd102
+        Left failure    -> Just $ VerificationFailure failure
+        Right (Left cf) -> Just $ TestCheckFailure cf
+        Right (Right _) -> Nothing
 
 expectVerified :: Text -> Spec
 expectVerified code = do
@@ -693,14 +678,9 @@
         results <- runIO $
           verifyModule (HM.fromList [("test", moduleData)]) moduleData
         case results of
-          ModuleParseFailures failures -> it "unexpectedly failed to parse" $
-            expectationFailure $ show failures
-          ModuleCheckFailure (CheckFailure _parsed failure) ->
-            it "unexpectedly failed to check" $ expectationFailure $
-              case failure of
-                SmtFailure (Invalid model) -> T.unpack $ showModel model
-                _                          -> show failure
-          ModuleChecks propResults invariantResults -> do
+          Left failure -> it "unexpectedly failed verification" $
+            expectationFailure $ show failure
+          Right (ModuleChecks propResults invariantResults) -> do
             it "should have no prop results" $
               propResults `shouldBe` HM.singleton "test" []
 
@@ -1328,7 +1308,7 @@
 
       textToProp TDecimal "(+ 0 1)"
         `shouldBe`
-        Left "in (+ 0 1), expected decimal, found (+ 0 1)"
+        Left "in (+ 0 1), unexpected argument types for (+): integer and integer"
 
     it "infers prop objects" $ do
       let pairSchema = Schema $
