{-# LANGUAGE CPP #-}

import Test.Hspec

import qualified Blake2Spec
import qualified KeysetSpec
import qualified RoundTripSpec
import qualified PrincipalSpec
import qualified Test.Pact.Utils.LegacyValue
import qualified SizeOfSpec
import qualified Test.Pact.Native.Pairing

import qualified PactTestsSpec
import qualified ParserSpec
import qualified SchemeSpec
import qualified SignatureSpec
import qualified Test.Pact.Parse

#ifdef BUILD_TOOL
import qualified AnalyzePropertiesSpec
import qualified AnalyzeSpec
import qualified ClientSpec
import qualified DocgenSpec
import qualified GasModelSpec
import qualified GoldenSpec
import qualified HistoryServiceSpec
import qualified PactContinuationSpec
import qualified PersistSpec
import qualified RemoteVerifySpec
import qualified TypecheckSpec
import qualified PactCLISpec
import qualified ZkSpec
import qualified ReplSpec
<<<<<<< HEAD
import qualified PoseidonSpec
# endif
=======
import qualified CoverageSpec
>>>>>>> 9d8d0975
#endif

main :: IO ()
main = hspec $ parallel $ do

  describe "Blake2Spec" Blake2Spec.spec
  describe "KeysetSpec" KeysetSpec.spec
  describe "RoundTripSpec" RoundTripSpec.spec
  describe "PrincipalSpec" PrincipalSpec.spec
  describe "Test.Pact.Utils.LegacyValue" Test.Pact.Utils.LegacyValue.spec
  describe "SizeOfSpec" SizeOfSpec.spec
  describe "Test.Pact.Native.Pairing" Test.Pact.Native.Pairing.spec
  describe "PactTestsSpec" PactTestsSpec.spec
  describe "ParserSpec" ParserSpec.spec
  describe "SignatureSpec" SignatureSpec.spec
  describe "SchemeSpec" SchemeSpec.spec
  describe "Test.Pact.Parse" Test.Pact.Parse.spec

#ifdef BUILD_TOOL

  describe "AnalyzePropertiesSpec" AnalyzePropertiesSpec.spec
  describe "AnalyzeSpec" AnalyzeSpec.spec
  describe "ClientSpec" ClientSpec.spec
  describe "DocgenSpec" DocgenSpec.spec
  describe "GasModelSpec" GasModelSpec.spec
  describe "GoldenSpec" GoldenSpec.spec
  describe "HistoryServiceSpec" HistoryServiceSpec.spec
  describe "PactContinuationSpec" PactContinuationSpec.spec
  describe "PersistSpec" PersistSpec.spec
  describe "RemoteVerifySpec" RemoteVerifySpec.spec
  describe "TypecheckSpec" TypecheckSpec.spec
  describe "PactCLISpec" PactCLISpec.spec
  describe "ZkSpec" ZkSpec.spec
  describe "ReplSpec" ReplSpec.spec
<<<<<<< HEAD
  describe "PoseidonSpec" PoseidonSpec.spec
=======
  describe "CoverageSpec" CoverageSpec.spec
>>>>>>> 9d8d0975

#endif<|MERGE_RESOLUTION|>--- conflicted
+++ resolved
@@ -31,13 +31,9 @@
 import qualified PactCLISpec
 import qualified ZkSpec
 import qualified ReplSpec
-<<<<<<< HEAD
 import qualified PoseidonSpec
+import qualified CoverageSpec
 # endif
-=======
-import qualified CoverageSpec
->>>>>>> 9d8d0975
-#endif
 
 main :: IO ()
 main = hspec $ parallel $ do
@@ -71,10 +67,7 @@
   describe "PactCLISpec" PactCLISpec.spec
   describe "ZkSpec" ZkSpec.spec
   describe "ReplSpec" ReplSpec.spec
-<<<<<<< HEAD
   describe "PoseidonSpec" PoseidonSpec.spec
-=======
   describe "CoverageSpec" CoverageSpec.spec
->>>>>>> 9d8d0975
 
 #endif