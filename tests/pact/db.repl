--- conflicted
+++ resolved
@@ -39,20 +39,13 @@
 (commit-tx)
 (use dbtest)
 (expect "keys works" [ID_A] (keys persons))
-<<<<<<< HEAD
-(expect "txids works" [2] (txids persons 0))
+(expect "txids works" [2] (txids persons 2))
 (expect "txlog works"
         (json [{"value":ROW_A,"key":ID_A,"table":"USER_dbtest_persons"}])
         (txlog persons 2))
-=======
-(expect "txids works" [1] (txids persons 1))
-(expect "txlog works"
-        (json [{"value":ROW_A,"key":ID_A,"table":"USER_dbtest_persons"}])
-        (txlog persons 1))
 
-(expect "keylog works" [{"txid": 1, "value": ROW_A}] (keylog persons ID_A 1))
+(expect "keylog works" [{"txid": 2, "value": ROW_A}] (keylog persons ID_A 1))
 
->>>>>>> 8beadcda
 (insert stuff "k" { "stuff": { "dec": 1.2, "bool": true, "int": -3, "time": (parse-time "%F" "1970-01-01") } })
 (expect "object stored as value" "value" (typeof (at "stuff" (read stuff "k"))))
 
