--- conflicted
+++ resolved
@@ -27,11 +27,8 @@
               compiler-nix-name = "ghc8107";
               shell.tools = {
                 cabal = {};
-<<<<<<< HEAD
-=======
                 haskell-language-server = {};
                 # hlint = {};
->>>>>>> ec9ff8e5
               };
               shell.buildInputs = with pkgs; [
                 zlib
@@ -49,11 +46,7 @@
         buildInputs = with pkgs.haskellPackages; [
           cabal-install
           haskell-language-server
-<<<<<<< HEAD
-          hlint
-=======
           # hlint
->>>>>>> ec9ff8e5
         ];
 
         withHoogle = true;
