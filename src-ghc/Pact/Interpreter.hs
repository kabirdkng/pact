{-# LANGUAGE FlexibleContexts #-}
{-# LANGUAGE TupleSections #-}
{-# LANGUAGE ScopedTypeVariables #-}
{-# LANGUAGE RecordWildCards #-}
{-# LANGUAGE OverloadedStrings #-}

-- | "Production" interpreter for Pact, as opposed to the REPL.
--
-- Includes initializers for RefStore and test DB environments.
--
-- Mainly, this imposes transaction boundaries around evaluation.
-- However, this is also designed to be stateless for eventual
-- use in FFI.
--
-- Note that all exceptions are not caught, except insofar as to
-- enforce transaction rollback (and then re-thrown). It is
-- the responsibility of the calling context to catch exceptions.
--
module Pact.Interpreter
  ( PactDbEnv(..)
  , MsgData(..)
  , EvalResult(..)
  , initMsgData
  , initStateModules
  , evalExec
  , evalContinuation
  , setupEvalEnv
  , initRefStore
  , mkSQLiteEnv
  , mkPureEnv
  , mkPactDbEnv
  , initSchema
  , interpret
  , Interpreter (..)
  , defaultInterpreter
  , defaultInterpreterState
  , versionedNativesRefStore
  , ExecutionConfig (..)
  , pact40Natives
  , pact420Natives
  , pact43Natives
  , pact431Natives
  , pact46Natives
  , pact47Natives
  ) where

import Control.Concurrent
import Control.Exception.Safe
import Control.Monad
import Control.Monad.State (modify)
import Control.Lens

import Data.Aeson
import Data.Default
import Data.HashMap.Strict (HashMap)
import Data.Monoid(Endo(..))
import qualified Data.HashMap.Strict as HM
import qualified Data.Map.Strict as M
import Data.Foldable(foldl')
import Data.IORef
import Data.Maybe
import qualified Data.Set as S
import Data.Text (Text)
import System.Directory

import Pact.Compile
import Pact.Eval
import Pact.Native (nativeDefs)
import qualified Pact.Persist.Pure as Pure
import qualified Pact.Persist.SQLite as PSL
import Pact.PersistPactDb
import Pact.Types.Command
import Pact.Types.ExpParser
import Pact.Types.Logger
import Pact.Types.PactValue
import Pact.Types.Pretty
import Pact.Types.RPC
import Pact.Types.Runtime
import Pact.Types.SPV

import Pact.JSON.Legacy.Value

-- | 'PactDb'-related environment
data PactDbEnv e = PactDbEnv {
  pdPactDb :: !(PactDb e),
  pdPactDbVar :: !(MVar e)
  }

-- | Transaction-payload related environment data.
data MsgData = MsgData {
  mdData :: !LegacyValue,
  mdStep :: !(Maybe PactStep),
  mdHash :: !Hash,
  mdSigners :: [Signer]
  }


initMsgData :: Hash -> MsgData
initMsgData h = MsgData (toLegacyJson Null) def h def

-- | Describes either a ContMsg or ExecMsg.
-- ContMsg is represented as a 'Maybe PactExec'
-- where the PactExec represents a provided SPV continuation,
-- or Nothing for same-chain pacts.
-- ExecMsg is represented as a list of compiled expressions.
type EvalInput = Either (Maybe PactExec) [Term Name]

-- | Captures results of execution
type EvalOutput = ([Term Name],[TxLogJson],Maybe TxId)

-- | Interpreter indirection for executing user action.
newtype Interpreter e = Interpreter
  { interpreter :: Eval e [Term Name] -> Eval e [Term Name] }

-- | Default interpreter performs no indirection.
defaultInterpreter :: Interpreter e
defaultInterpreter = Interpreter id

-- | 'defaultInterpreter' that modifies state before execution.
defaultInterpreterState :: (EvalState -> EvalState) -> Interpreter e
defaultInterpreterState stateF = Interpreter $ \runInput ->
  modify stateF >> runInput

-- | Results of evaluation.
data EvalResult = EvalResult
  { _erInput :: !EvalInput
    -- ^ compiled user input
  , _erOutput :: ![PactValue]
    -- ^ Output values
  , _erLogs :: ![TxLogJson]
    -- ^ Transaction logs
  , _erExec :: !(Maybe PactExec)
    -- ^ Result of defpact execution if any
  , _erGas :: Gas
    -- ^ Gas consumed/charged
  , _erLoadedModules :: HashMap ModuleName (ModuleData Ref,Bool)
    -- ^ Modules loaded, with flag indicating "newly loaded"
  , _erTxId :: !(Maybe TxId)
    -- ^ Transaction id, if executed transactionally
  , _erLogGas :: Maybe [(Text, Gas)]
    -- ^ Details on each gas consumed/charged
  , _erEvents :: [PactEvent]
    -- ^ emitted events
  , _erWarnings :: S.Set PactWarning
    -- ^ emitted warning
  } deriving (Eq,Show)

-- | Execute pact statements.
evalExec :: Interpreter e -> EvalEnv e -> ParsedCode -> IO EvalResult
evalExec runner evalEnv ParsedCode {..} = do
  terms <- throwEither $ compileExps (ParseEnv isNarrowTry) (mkTextInfo _pcCode) _pcExps
  interpret runner evalEnv (Right terms)
  where
    isNarrowTry = not $ S.member FlagDisablePact44 $ _ecFlags $ _eeExecutionConfig evalEnv

-- | For pre-installing modules into state.
initStateModules :: HashMap ModuleName (ModuleData Ref) -> EvalState
initStateModules modules =
  set (evalRefs . rsQualifiedDeps) (foldMap allModuleExports modules) $ set (evalRefs . rsLoadedModules) (fmap (,False) modules) def

-- | Resume a defpact execution, with optional PactExec.
evalContinuation :: Interpreter e -> EvalEnv e -> ContMsg -> IO EvalResult
evalContinuation runner ee cm = case (_cmProof cm) of
  Nothing ->
    interpret runner (setStep Nothing) (Left Nothing)
  Just p -> do
    etpe <- (_spvVerifyContinuation . _eeSPVSupport $ ee) p
    pe <- either contError return etpe
    interpret runner (setStep (_peYield pe)) (Left $ Just pe)
  where
    contError spvErr =
      if S.member FlagDisablePact47 (_ecFlags $ _eeExecutionConfig ee)
      then throw $ userError (show spvErr)
      else throw $ PactError ContinuationError def def (pretty spvErr)
    setStep y = set eePactStep (Just $ PactStep (_cmStep cm) (_cmRollback cm) (_cmPactId cm) y) ee

setupEvalEnv
  :: PactDbEnv e
  -> Maybe EntityName
  -> ExecutionMode
  -> MsgData
  -> RefStore
  -> GasEnv
  -> NamespacePolicy
  -> SPVSupport
  -> PublicData
  -> ExecutionConfig
  -> IO (EvalEnv e)
setupEvalEnv dbEnv ent mode msgData refStore gasEnv np spv pd ec = do
  gasRef <- newIORef mempty
  warnRef <- newIORef mempty
  pure EvalEnv {
    _eeRefStore = refStore
  , _eeMsgSigs = mkMsgSigs $ mdSigners msgData
  , _eeMsgBody = mdData msgData
  , _eeMode = mode
  , _eeEntity = ent
  , _eePactStep = mdStep msgData
  , _eePactDb = pdPactDb dbEnv
  , _eePactDbVar = pdPactDbVar dbEnv
  , _eePurity = PImpure
  , _eeHash = mdHash msgData
  , _eeGasEnv = gasEnv
  , _eeGas = gasRef
  , _eeNamespacePolicy = np
  , _eeSPVSupport = spv
  , _eePublicData = pd
  , _eeExecutionConfig = ec
  , _eeAdvice = def
  , _eeInRepl = False
  , _eeWarnings = warnRef
  }
  where
    mkMsgSigs ss = M.fromList $ map toPair ss
      where
        toPair Signer{..} = (pk,S.fromList _siCapList)
          where
            pk = PublicKeyText $ fromMaybe _siPubKey _siAddress


disablePactNatives :: [Text] -> ExecutionFlag -> ExecutionConfig -> Endo RefStore
disablePactNatives bannedNatives flag (ExecutionConfig ec) = Endo $
  if S.member flag ec then over rsNatives (\k -> foldl' (flip HM.delete) k bannedNatives)
  else id

disablePact40Natives :: ExecutionConfig -> Endo RefStore
disablePact40Natives =
  disablePactNatives pact40Natives FlagDisablePact40

disablePact420Natives :: ExecutionConfig -> Endo RefStore
disablePact420Natives = disablePactNatives pact420Natives FlagDisablePact420

disablePact43Natives :: ExecutionConfig -> Endo RefStore
disablePact43Natives = disablePactNatives pact43Natives FlagDisablePact43

disablePact431Natives :: ExecutionConfig -> Endo RefStore
disablePact431Natives = disablePactNatives pact431Natives FlagDisablePact431

disablePact46Natives :: ExecutionConfig -> Endo RefStore
disablePact46Natives = disablePactNatives pact46Natives FlagDisablePact46

disablePact47Natives :: ExecutionConfig -> Endo RefStore
disablePact47Natives = disablePactNatives pact47Natives FlagDisablePact47

pact40Natives :: [Text]
pact40Natives = ["enumerate" , "distinct" , "emit-event" , "concat" , "str-to-list"]

pact420Natives :: [Text]
pact420Natives = ["zip", "fold-db"]

pact43Natives :: [Text]
pact43Natives = ["create-principal", "validate-principal", "continue"]

pact431Natives :: [Text]
pact431Natives = ["is-principal", "typeof-principal"]

pact46Natives :: [Text]
pact46Natives = ["point-add", "scalar-mult", "pairing-check"]

pact47Natives :: [Text]
pact47Natives = ["dec"]

initRefStore :: RefStore
initRefStore = RefStore nativeDefs

versionedNativesRefStore :: ExecutionConfig -> RefStore
versionedNativesRefStore ec = versionNatives initRefStore
  where
  versionNatives = appEndo $ mconcat
    [ disablePact40Natives ec
    , disablePact420Natives ec
    , disablePact43Natives ec
    , disablePact431Natives ec
    , disablePact46Natives ec
    , disablePact47Natives ec]

mkSQLiteEnv :: Logger -> Bool -> PSL.SQLiteConfig -> Loggers -> IO (PactDbEnv (DbEnv PSL.SQLite))
mkSQLiteEnv initLog deleteOldFile c loggers = do
  when deleteOldFile $ do
    dbExists <- doesFileExist (PSL._dbFile c)
    when dbExists $ do
      logLog initLog "INIT" "Deleting Existing Pact DB File"
      removeFile (PSL._dbFile c)
  dbe <- initDbEnv loggers PSL.persister <$> PSL.initSQLite c loggers
  mkPactDbEnv pactdb dbe

mkPureEnv :: Loggers -> IO (PactDbEnv (DbEnv Pure.PureDb))
mkPureEnv loggers = mkPactDbEnv pactdb $ initDbEnv loggers Pure.persister Pure.initPureDb

mkPactDbEnv :: PactDb e -> e -> IO (PactDbEnv e)
mkPactDbEnv pdb p = PactDbEnv pdb <$> newMVar p

initSchema :: PactDbEnv (DbEnv p) -> IO ()
initSchema PactDbEnv {..} = createSchema pdPactDbVar


interpret :: Interpreter e -> EvalEnv e -> EvalInput -> IO EvalResult
interpret runner evalEnv terms = do
  ((rs,logs,txid),state) <-
    runEval def evalEnv $ evalTerms runner terms
  milliGas <- readIORef (_eeGas evalEnv)
  warnings <- readIORef (_eeWarnings evalEnv)
  let pact48Disabled = views (eeExecutionConfig . ecFlags) (S.member FlagDisablePact48) evalEnv
      gasLogs = _evalLogGas state
      pactExec = _evalPactExec state
      modules = _rsLoadedModules $ _evalRefs state
      gasUsed = if pact48Disabled then milliGasToGas milliGas else gasRem milliGas
  -- output uses lenient conversion
  return $! EvalResult
    terms
    (map (elideModRefInfo . toPactValueLenient) rs)
<<<<<<< HEAD
    logs pactExec (milliGasToGas milliGas) modules txid gasLogs (_evalEvents state) warnings
=======
    logs pactExec gasUsed modules txid gasLogs (_evalEvents state) warnings
  where
    -- Round up by 1 if the `MilliGas` amount is in any way fractional.
    gasRem (MilliGas milliGas) =
      let (d, r) = milliGas `divMod` millisPerGas
      in Gas (if r == 0 then d else d+1)
>>>>>>> c7c557f9

evalTerms :: Interpreter e -> EvalInput -> Eval e EvalOutput
evalTerms interp input = withRollback (start (interpreter interp runInput) >>= end)

  where

    withRollback act =
      act `onException` safeRollback

    safeRollback =
      void (tryAny (evalRollbackTx def))

    start act = do
      txid <- evalBeginTx def
      (,txid) <$> act

    end (rs,txid) = do
      logs <- evalCommitTx def
      return (rs,logs,txid)

    runInput = case input of
      Right ts -> mapM eval ts
      Left pe -> (:[]) <$> resumePact def pe


{-# INLINE evalTerms #-}<|MERGE_RESOLUTION|>--- conflicted
+++ resolved
@@ -309,16 +309,12 @@
   return $! EvalResult
     terms
     (map (elideModRefInfo . toPactValueLenient) rs)
-<<<<<<< HEAD
-    logs pactExec (milliGasToGas milliGas) modules txid gasLogs (_evalEvents state) warnings
-=======
     logs pactExec gasUsed modules txid gasLogs (_evalEvents state) warnings
   where
     -- Round up by 1 if the `MilliGas` amount is in any way fractional.
     gasRem (MilliGas milliGas) =
       let (d, r) = milliGas `divMod` millisPerGas
       in Gas (if r == 0 then d else d+1)
->>>>>>> c7c557f9
 
 evalTerms :: Interpreter e -> EvalInput -> Eval e EvalOutput
 evalTerms interp input = withRollback (start (interpreter interp runInput) >>= end)
