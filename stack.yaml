# stack yaml for ghc builds

resolver: lts-8.15

packages:
- '.'
- location:
    git: https://github.com/slpopejoy/snap-cors.git
    commit: cc88bab1fd3f62dc4d9f9ad81a231877a639c812
  extra-dep: true
- location:
    git: https://github.com/kadena-io/thyme.git
    commit: 6ee9fcb026ebdb49b810802a981d166680d867c9
  extra-dep: true
- location:
    git: https://github.com/LeventErkok/sbv.git
    commit: dbbdd396d069dc8235f5c8cf58209886318f6525 # with symbolic string support
  extra-dep: true

extra-deps:
  - bound-2
  - ed25519-donna-0.1.1
  - hashable-1.2.6.1
<<<<<<< HEAD
  - easytest-0.2
  - containers-0.5.8.2

=======
  - hlint-2.0.11
  - aeson-1.1.2.0
  - haskell-src-exts-util-0.2.2
>>>>>>> 5338469e
flags: {}

extra-package-dbs: []<|MERGE_RESOLUTION|>--- conflicted
+++ resolved
@@ -21,15 +21,11 @@
   - bound-2
   - ed25519-donna-0.1.1
   - hashable-1.2.6.1
-<<<<<<< HEAD
   - easytest-0.2
   - containers-0.5.8.2
-
-=======
   - hlint-2.0.11
   - aeson-1.1.2.0
   - haskell-src-exts-util-0.2.2
->>>>>>> 5338469e
 flags: {}
 
 extra-package-dbs: []