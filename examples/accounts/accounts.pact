;; accounts module, admin keyset, and table

(enforce-pact-version "2.3")

(define-keyset 'accounts-admin-keyset
  (read-keyset "accounts-admin-keyset"))

(module accounts 'accounts-admin-keyset
  "Accounts module demonstrating row-level keysets, private pacts, and escrow. \
\  Version: 0.2                                                                \
\  Author: Stuart Popejoy"

  ;; mock preview of system library with get-current-time
  (use system)

  (defschema account
    "Row type for accounts table."
     balance:decimal
     amount:decimal
     ccy:string
     keyset:keyset
     auth:string     ;; AUTH_KEYSET for keysets, pact id for pacts
     date:time
     data
     )

  (deftable accounts:{account}
    "Main table for accounts module.")

  (defconst AUTH_KEYSET 'K
    "Indicates keyset-governed account")

  (defconst ADMIN_KEYSET (read-keyset "accounts-admin-keyset"))


  (defun create-account (address keyset ccy date)
    (insert accounts address
      { "balance": 0.0
      , "amount": 0.0
      , "ccy": ccy
      , "keyset": keyset
      , "auth": AUTH_KEYSET
      , "date": date
      , "data": "Created account"
      }
    ))

  (defun transfer (src dest amount date)
    "transfer AMOUNT from SRC to DEST"
    (debit src amount date { "transfer-to": dest })
    (credit dest amount date { "transfer-from": src }))

  (defun read-account-user (id)
    "Read data for account ID"
    (with-read accounts id
              { "balance":= b
              , "ccy":= c
              , "keyset" := ks
              , "auth" := auth }
      (enforce-auth ks auth)
      { "balance": b, "ccy": c }
      ))

  (defun read-account-admin (id)
    "Read data for account ID, admin version"
    (enforce-keyset 'accounts-admin-keyset)
    (read accounts id ['balance 'ccy 'keyset 'data 'date 'amount]))


  (defun account-keys ()
    "Get all account keys"
    (enforce-keyset 'accounts-admin-keyset)
    (keys accounts))

  (defun check-balance (balance amount)
    (enforce (<= amount balance) "Insufficient funds"))

  (defun fund-account (address amount date)
    (enforce-keyset 'accounts-admin-keyset)
    (update accounts address
            { "balance": amount
            , "amount": amount
            , "date": date
            , "data": "Admin account funding" }
      ))

  (defun read-all ()
    (map (read-account-admin) (keys accounts)))

  (defpact payment (payer payer-entity payee payee-entity amount date)
    "Debit PAYER at PAYER-ENTITY then credit PAYEE at PAYEE-ENTITY for AMOUNT on DATE"
    (step-with-rollback payer-entity
      (debit payer amount date
            { "payee": payee
            , "payee-entity": payee-entity
            , PACT_REF: (pact-id)
            })
      (credit payer amount date
           { PACT_REF: (pact-id), "note": "rollback" }))

    (step payee-entity
      (credit payee amount date
            { "payer": payer
            , "payer-entity": payer-entity
            , PACT_REF: (pact-id)
            }
      )))


  (defun enforce-auth (keyset:keyset auth)
    (if (= auth AUTH_KEYSET)
      (enforce-keyset keyset)
      (enforce (= auth (format "%s" [(pact-id)]))
        "Invalid access of pact account")))


  (defun debit (acct amount date data)
    "Debit AMOUNT from ACCT balance recording DATE and DATA"
    (with-read accounts acct
              { "balance":= balance
              , "keyset" := ks
              , "auth" := auth
              }
      (check-balance balance amount)
      (enforce-auth ks auth)
      (update accounts acct
                { "balance": (- balance amount)
                , "amount": (- amount)
                , "date": date
                , "data": data
                }
          )))

 (defun credit (acct amount date data)
   "Credit AMOUNT to ACCT balance recording DATE and DATA"
   (with-read accounts acct
              { "balance":= balance }
     (update accounts acct
            { "balance": (+ balance amount)
            , "amount": amount
            , "date": date
            , "data": data
            }
      )))

  (defconst PACT_REF "ref")





  (defconst ESCROW_ACCT "escrow-account")

  (defpact two-party-escrow (deb-acct cred-acct
                             escrow-amount:decimal timeout)
    "Simple two-party escrow pact"
    (step-with-rollback
      (init-escrow deb-acct escrow-amount)
      (cancel-escrow timeout deb-acct cred-acct escrow-amount))
    (step
      (finish-escrow deb-acct cred-acct
                     escrow-amount)))

  (defun get-acct-keyset (acct)
    ( with-read accounts acct { 'keyset := k } k))

  (defun enforce-acct-keyset (acct)
    (let ((k (get-acct-keyset acct)))
      (enforce-keyset k)))

  (defun init-escrow (deb-acct amount)
    ;; transfer will handle deb-keyset enforce
    (with-read accounts deb-acct { 'ccy:= ccy, 'keyset:= k }
      (let ((pact-acct (new-pact-account ESCROW_ACCT ccy k)))
        (transfer deb-acct pact-acct amount (get-system-time)))))

  (defun cancel-escrow (timeout deb-acct cred-acct amount)
    (let ((dk (get-acct-keyset deb-acct))
          (ck (get-acct-keyset cred-acct))
          (systime (get-system-time)))
      (enforce-one
        "Cancel can only be effected by creditor, or debitor after timeout"
        [(enforce-keyset ck)
         (and (enforce (>= systime timeout) "Timeout expired")
              (enforce-keyset dk))])
      (transfer (get-pact-account ESCROW_ACCT) deb-acct amount (get-system-time))))


  (defun finish-escrow (deb-acct cred-acct
                        escrow-amount:decimal)
    (enforce-acct-keyset deb-acct)
    (enforce-acct-keyset cred-acct)
    (let* ((price (read-decimal "final-price"))
           (delta (- escrow-amount price))
           (escrow-acct (get-pact-account ESCROW_ACCT)))
      (enforce (>= escrow-amount price) "Price cannot negotiate up")
      (transfer escrow-acct cred-acct price (get-system-time))
      (if (> delta 0.0)
        (transfer escrow-acct deb-acct delta (get-system-time))
        "noop")
      (format "Escrow completed with {} paid and {} refunded" [price delta])))


  (defun get-pact-account (pfx:string) (format "{}-{}" [pfx (pact-id)]))

  (defun new-pact-account (pfx ccy)
    (let ((a (get-pact-account pfx)))
      (insert accounts a
        { "balance": 0.0
        , "amount": 0.0
        , "ccy": ccy
        , "keyset": ADMIN_KEYSET
        , "auth": (format "%s" [(pact-id)])
        , "date": (get-system-time)
        , "data": "Created pact account"
        }
      )
      a))
<<<<<<< HEAD
=======

>>>>>>> 7493ce85
)

(create-table accounts)
;done<|MERGE_RESOLUTION|>--- conflicted
+++ resolved
@@ -216,10 +216,7 @@
         }
       )
       a))
-<<<<<<< HEAD
-=======
-
->>>>>>> 7493ce85
+
 )
 
 (create-table accounts)
